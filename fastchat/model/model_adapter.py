--- conflicted
+++ resolved
@@ -2354,7 +2354,6 @@
         return get_conv_template("cllm")
 
 
-<<<<<<< HEAD
 class CohereAdapter(BaseModelAdapter):
     """The model adapter for Cohere"""
 
@@ -2379,7 +2378,8 @@
 
     def get_default_conv_template(self, model_path: str) -> Conversation:
         return get_conv_template("api_based_default")
-=======
+
+
 class RekaAdapter(BaseModelAdapter):
     """The model adapter for Reka"""
 
@@ -2388,7 +2388,6 @@
 
     def get_default_conv_template(self, model_path: str) -> Conversation:
         return get_conv_template("reka")
->>>>>>> 7524a58e
 
 
 # Note: the registration order matters.
@@ -2481,16 +2480,13 @@
 register_model_adapter(SteerLMAdapter)
 register_model_adapter(LlavaAdapter)
 register_model_adapter(YuanAdapter)
-<<<<<<< HEAD
 register_model_adapter(OlmoAdapter)
 register_model_adapter(CohereAdapter)
 register_model_adapter(DBRXAdapter)
-=======
 register_model_adapter(GemmaAdapter)
 register_model_adapter(YandexGPTAdapter)
 register_model_adapter(CllmAdapter)
 register_model_adapter(RekaAdapter)
->>>>>>> 7524a58e
 
 # After all adapters, try the default base adapter.
 register_model_adapter(BaseModelAdapter)