"""Additional information of the models."""
from collections import namedtuple, OrderedDict
from typing import List


ModelInfo = namedtuple("ModelInfo", ["simple_name", "link", "description"])


model_info = OrderedDict()


def register_model_info(
    full_names: List[str], simple_name: str, link: str, description: str
):
    info = ModelInfo(simple_name, link, description)

    for full_name in full_names:
        model_info[full_name] = info


def get_model_info(name: str) -> ModelInfo:
    if name in model_info:
        return model_info[name]
    else:
        # To fix this, please use `register_model_info` to register your model
        return ModelInfo(
            name, "", "Register the description at fastchat/model/model_registry.py"
        )


register_model_info(
    [
        "IEITYuan/Yuan2-2B-Janus-hf",
        "IEITYuan/Yuan2-2B-hf",
        "IEITYuan/Yuan2-51B-hf",
        "IEITYuan/Yuan2-102B-hf",
    ],
    "IEIT-Yuan2",
    "https://github.com/IEIT-Yuan/Yuan-2.0",
    "Yuan2.0 is a new generation Fundamental Large Language Model developed by IEIT System.",
)

register_model_info(
    [
        "claude-3-haiku-20240307",
        "claude-3-sonnet-20240229",
        "claude-3-opus-20240229",
        "claude-2.1",
        "claude-2.0",
        "claude-1",
    ],
    "Claude",
    "https://www.anthropic.com/news/claude-3-family",
    "Claude by Anthropic",
)

register_model_info(
    ["reka-flash", "reka-flash-online"],
    "Reka Flash",
    "https://www.reka.ai/news/reka-flash-efficient-and-capable-multimodal-language-models",
    "Multimodal model by Reka",
)

register_model_info(
    ["command-r-plus"],
    "Command-R-Plus",
    "https://txt.cohere.com/command-r-plus-microsoft-azure/",
    "Command-R Plus by Cohere",
)

register_model_info(
    ["command-r"],
    "Command-R",
    "https://txt.cohere.com/command-r/",
    "Command-R by Cohere",
)

register_model_info(
    [
        "zephyr-orpo-141b-A35b-v0.1",
    ],
    "Zephyr 141B-A35B",
    "https://huggingface.co/HuggingFaceH4/zephyr-orpo-141b-A35b-v0.1",
    "ORPO fine-tuned of Mixtral-8x22B-v0.1",
)

register_model_info(
    ["gemma-1.1-7b-it", "gemma-1.1-2b-it", "gemma-7b-it", "gemma-2b-it"],
    "Gemma",
    "https://blog.google/technology/developers/gemma-open-models/",
    "Gemma by Google",
)

register_model_info(
    [
        "mixtral-8x7b-instruct-v0.1",
        "mistral-large-2402",
        "mistral-medium",
        "mistral-next",
        "mistral-7b-instruct-v0.2",
        "mistral-7b-instruct",
    ],
    "Mixtral of experts",
    "https://mistral.ai/news/mixtral-of-experts/",
    "A Mixture-of-Experts model by Mistral AI",
)

register_model_info(
    [
        "qwen1.5-72b-chat",
        "qwen1.5-32b-chat",
        "qwen1.5-14b-chat",
        "qwen1.5-7b-chat",
        "qwen1.5-4b-chat",
        "qwen1.5-1.8b-chat",
        "qwen1.5-0.5b-chat",
        "qwen-14b-chat",
    ],
    "Qwen 1.5",
    "https://qwenlm.github.io/blog/qwen1.5/",
    "A large language model by Alibaba Cloud",
)


register_model_info(
    ["dbrx-instruct"],
    "DBRX Instruct",
    "https://www.databricks.com/blog/introducing-dbrx-new-state-art-open-llm",
    "DBRX by Databricks Mosaic AI",
)

register_model_info(
    ["starling-lm-7b-beta", "starling-lm-7b-alpha"],
    "Starling-LM-7B",
    "https://starling.cs.berkeley.edu/",
    "An open model trained using RLAIF by Berkeley",
)

register_model_info(
    ["qwen-14b-chat"],
    "Qwen",
    "https://huggingface.co/Qwen",
    "A large language model by Alibaba Cloud",
)

register_model_info(
    ["bard-feb-2024", "bard-jan-24-gemini-pro"],
    "Bard",
    "https://bard.google.com/",
    "Bard by Google",
)

register_model_info(
    [
        "gemini-pro",
        "gemini-pro-dev-api",
        "gemini-1.0-pro-vision",
        "gemini-1.5-pro-preview-0409",
    ],
    "Gemini",
    "https://blog.google/technology/ai/google-gemini-pro-imagen-duet-ai-update/",
    "Gemini by Google",
)

register_model_info(
    ["stripedhyena-nous-7b"],
    "StripedHyena-Nous",
    "https://huggingface.co/togethercomputer/StripedHyena-Nous-7B",
    "A chat model developed by Together Research and Nous Research.",
)

register_model_info(
    ["solar-10.7b-instruct-v1.0"],
    "SOLAR-10.7B-Instruct",
    "https://huggingface.co/upstage/SOLAR-10.7B-Instruct-v1.0",
    "A model trained using depth up-scaling by Upstage AI",
)

register_model_info(
    [
        "gpt-4-turbo",
        "gpt-4-turbo-2024-04-09",
        "gpt-4-1106-preview",
        "gpt-4-0125-preview",
    ],
    "GPT-4-Turbo",
    "https://platform.openai.com/docs/models/gpt-4-and-gpt-4-turbo",
    "GPT-4-Turbo by OpenAI",
)

register_model_info(
    ["gpt-4-turbo-browsing"],
    "GPT-4-Turbo with browsing",
    "https://platform.openai.com/docs/assistants/overview",
    "GPT-4-Turbo with browsing by OpenAI",
)

register_model_info(
    [
        "gpt-3.5-turbo",
        "gpt-3.5-turbo-0125",
        "gpt-3.5-turbo-1106",
        "gpt-3.5-turbo-0314",
        "gpt-3.5-turbo-0613",
    ],
    "GPT-3.5",
    "https://platform.openai.com/docs/models/gpt-3-5",
    "GPT-3.5-Turbo by OpenAI",
)

register_model_info(
    ["gpt-4", "gpt-4-0314", "gpt-4-0613"],
    "GPT-4",
    "https://openai.com/research/gpt-4",
    "GPT-4 by OpenAI",
)

register_model_info(
    ["claude-instant-1", "claude-instant-1.2"],
    "Claude Instant",
    "https://www.anthropic.com/index/introducing-claude",
    "Claude Instant by Anthropic",
)

register_model_info(
    ["llama-2-70b-chat", "llama-2-34b-chat", "llama-2-13b-chat", "llama-2-7b-chat"],
    "Llama 2",
    "https://ai.meta.com/llama/",
    "Open foundation and fine-tuned chat models by Meta",
)

register_model_info(
    ["olmo-7b-instruct"],
    "OLMo-7B",
    "https://huggingface.co/allenai/OLMo-7B-Instruct",
    "OLMo by Allen AI",
)

register_model_info(
    [
        "vicuna-33b",
        "vicuna-33b-v1.3",
        "vicuna-13b",
        "vicuna-13b-v1.5",
        "vicuna-7b",
        "vicuna-7b-v1.5",
    ],
    "Vicuna",
    "https://lmsys.org/blog/2023-03-30-vicuna/",
    "A chat assistant fine-tuned on user-shared conversations by LMSYS",
)

register_model_info(
    ["yi-34b-chat", "yi-6b-chat"],
    "Yi-Chat",
    "https://huggingface.co/01-ai/Yi-34B-Chat",
    "A large language model by 01 AI",
)

register_model_info(
    [
        "codellama-70b-instruct",
        "codellama-34b-instruct",
        "codellama-13b-instruct",
        "codellama-7b-instruct",
    ],
    "Code Llama",
    "https://ai.meta.com/blog/code-llama-large-language-model-coding/",
    "Open foundation models for code by Meta",
)

register_model_info(
    ["openchat-3.5-0106", "openchat-3.5"],
    "OpenChat 3.5",
    "https://github.com/imoneoi/openchat",
    "An open model fine-tuned on Mistral-7B using C-RLFT",
)

register_model_info(
    ["deepseek-llm-67b-chat"],
    "DeepSeek LLM",
    "https://huggingface.co/deepseek-ai/deepseek-llm-67b-chat",
    "An advanced language model by DeepSeek",
)

register_model_info(
    ["stripedhyena-nous-7b"],
    "StripedHyena-Nous",
    "https://huggingface.co/togethercomputer/StripedHyena-Nous-7B",
    "A chat model developed by Together Research and Nous Research.",
)

register_model_info(
    ["nous-hermes-2-mixtral-8x7b-dpo"],
    "Nous-Hermes-2-Mixtral-8x7B-DPO",
    "https://huggingface.co/NousResearch/Nous-Hermes-2-Mixtral-8x7B-DPO",
    "Nous Hermes finetuned from Mixtral 8x7B",
)


register_model_info(
    ["llama2-70b-steerlm-chat"],
    "Llama2-70B-SteerLM-Chat",
    "https://huggingface.co/nvidia/Llama2-70B-SteerLM-Chat",
    "A Llama fine-tuned with SteerLM method by NVIDIA",
)

register_model_info(
    ["pplx-70b-online", "pplx-7b-online"],
    "pplx-online-llms",
    "https://blog.perplexity.ai/blog/introducing-pplx-online-llms",
    "Online LLM API by Perplexity AI",
)

register_model_info(
    ["openhermes-2.5-mistral-7b"],
    "OpenHermes-2.5-Mistral-7B",
    "https://huggingface.co/teknium/OpenHermes-2.5-Mistral-7B",
    "A mistral-based model fine-tuned on 1M GPT-4 outputs",
)

register_model_info(
    ["tulu-2-dpo-70b"],
    "Tulu 2",
    "https://huggingface.co/allenai/tulu-2-dpo-70b",
    "An instruction and RLHF model by UW/AllenAI",
)

register_model_info(
    ["chatglm3-6b", "chatglm2-6b", "chatglm-6b"],
    "ChatGLM",
    "https://chatglm.cn/blog",
    "An open bilingual dialogue language model by Tsinghua University",
)

register_model_info(
    ["tenyxchat-7b-v1"],
    "TenyxChat-7B",
    "https://huggingface.co/tenyx/TenyxChat-7B-v1",
    "An open model DPO trained on top of OpenChat-3.5 using Tenyx fine-tuning",
)

register_model_info(
    ["zephyr-7b-beta", "zephyr-7b-alpha"],
    "Zephyr",
    "https://huggingface.co/HuggingFaceH4/zephyr-7b-alpha",
    "A chatbot fine-tuned from Mistral by Hugging Face",
)

register_model_info(
    ["notus-7b-v1"],
    "Notus",
    "https://huggingface.co/argilla/notus-7b-v1",
    "A chatbot fine-tuned from Zephyr SFT by Argilla",
)

register_model_info(
    ["catppt"],
    "CatPPT",
    "https://huggingface.co/rishiraj/CatPPT",
    "A chatbot fine-tuned from a SLERP merged model by Rishiraj Acharya",
)

register_model_info(
    ["TinyLlama"],
    "TinyLlama",
    "https://huggingface.co/TinyLlama/TinyLlama-1.1B-Chat-v1.0",
    "The TinyLlama project is an open endeavor to pretrain a 1.1B Llama model on 3 trillion tokens.",
)

register_model_info(
    ["wizardlm-70b", "wizardlm-30b", "wizardlm-13b"],
    "WizardLM",
    "https://github.com/nlpxucan/WizardLM",
    "An instruction-following LLM using evol-instruct by Microsoft",
)

register_model_info(
    ["wizardcoder-15b-v1.0"],
    "WizardLM",
    "https://github.com/nlpxucan/WizardLM/tree/main/WizardCoder",
    "Empowering Code Large Language Models with Evol-Instruct",
)

register_model_info(
    ["mpt-7b-chat", "mpt-30b-chat"],
    "MPT-Chat",
    "https://www.mosaicml.com/blog/mpt-30b",
    "A chatbot fine-tuned from MPT by MosaicML",
)

register_model_info(
    ["guanaco-33b", "guanaco-65b"],
    "Guanaco",
    "https://github.com/artidoro/qlora",
    "A model fine-tuned with QLoRA by UW",
)

register_model_info(
    ["gpt4all-13b-snoozy"],
    "GPT4All-Snoozy",
    "https://github.com/nomic-ai/gpt4all",
    "A finetuned LLaMA model on assistant style data by Nomic AI",
)

register_model_info(
    ["koala-13b"],
    "Koala",
    "https://bair.berkeley.edu/blog/2023/04/03/koala",
    "A dialogue model for academic research by BAIR",
)

register_model_info(
    ["RWKV-4-Raven-14B"],
    "RWKV-4-Raven",
    "https://huggingface.co/BlinkDL/rwkv-4-raven",
    "An RNN with transformer-level LLM performance",
)

register_model_info(
    ["alpaca-13b"],
    "Alpaca",
    "https://crfm.stanford.edu/2023/03/13/alpaca.html",
    "A model fine-tuned from LLaMA on instruction-following demonstrations by Stanford",
)

register_model_info(
    ["oasst-pythia-12b"],
    "OpenAssistant (oasst)",
    "https://open-assistant.io",
    "An Open Assistant for everyone by LAION",
)

register_model_info(
    ["oasst-sft-7-llama-30b"],
    "OpenAssistant (oasst)",
    "https://open-assistant.io",
    "An Open Assistant for everyone by LAION",
)

register_model_info(
    ["palm-2"],
    "PaLM 2 Chat",
    "https://cloud.google.com/vertex-ai/docs/release-notes#May_10_2023",
    "PaLM 2 for Chat (chat-bison@001) by Google",
)

register_model_info(
    ["llama-7b", "llama-13b"],
    "LLaMA",
    "https://arxiv.org/abs/2302.13971",
    "Open and efficient foundation language models by Meta",
)

register_model_info(
    ["open-llama-7b-v2-open-instruct", "open-llama-7b-open-instruct"],
    "Open LLaMa (Open Instruct)",
    "https://medium.com/vmware-data-ml-blog/starter-llm-for-the-enterprise-instruction-tuning-openllama-7b-d05fc3bbaccc",
    "Open LLaMa fine-tuned on instruction-following data by VMware",
)

register_model_info(
    ["dolly-v2-12b"],
    "Dolly",
    "https://www.databricks.com/blog/2023/04/12/dolly-first-open-commercially-viable-instruction-tuned-llm",
    "An instruction-tuned open large language model by Databricks",
)

register_model_info(
    ["stablelm-tuned-alpha-7b"],
    "StableLM",
    "https://github.com/stability-AI/stableLM",
    "Stability AI language models",
)

register_model_info(
    ["codet5p-6b"],
    "CodeT5p-6b",
    "https://huggingface.co/Salesforce/codet5p-6b",
    "Code completion model released by Salesforce",
)

register_model_info(
    ["fastchat-t5-3b", "fastchat-t5-3b-v1.0"],
    "FastChat-T5",
    "https://huggingface.co/lmsys/fastchat-t5-3b-v1.0",
    "A chat assistant fine-tuned from FLAN-T5 by LMSYS",
)

register_model_info(
    ["phoenix-inst-chat-7b"],
    "Phoenix-7B",
    "https://huggingface.co/FreedomIntelligence/phoenix-inst-chat-7b",
    "A multilingual chat assistant fine-tuned from Bloomz to democratize ChatGPT across languages by CUHK(SZ)",
)

register_model_info(
    ["realm-7b-v1"],
    "ReaLM",
    "https://github.com/FreedomIntelligence/ReaLM",
    "A chatbot fine-tuned from LLaMA2 with data generated via iterative calls to UserGPT and ChatGPT by CUHK(SZ) and SRIBD.",
)

register_model_info(
    ["billa-7b-sft"],
    "BiLLa-7B-SFT",
    "https://huggingface.co/Neutralzz/BiLLa-7B-SFT",
    "An instruction-tuned bilingual LLaMA with enhanced reasoning ability by an independent researcher",
)

register_model_info(
    ["h2ogpt-gm-oasst1-en-2048-open-llama-7b-preview-300bt-v2"],
    "h2oGPT-GM-7b",
    "https://huggingface.co/h2oai/h2ogpt-gm-oasst1-en-2048-open-llama-7b-preview-300bt-v2",
    "An instruction-tuned OpenLLaMA with enhanced conversational ability by H2O.ai",
)

register_model_info(
    ["baize-v2-7b", "baize-v2-13b"],
    "Baize v2",
    "https://github.com/project-baize/baize-chatbot#v2",
    "A chatbot fine-tuned from LLaMA with ChatGPT self-chat data and Self-Disillation with Feedback (SDF) by UCSD and SYSU.",
)

register_model_info(
    [
        "airoboros-l2-7b-2.1",
        "airoboros-l2-13b-2.1",
        "airoboros-c34b-2.1",
        "airoboros-l2-70b-2.1",
    ],
    "airoboros",
    "https://huggingface.co/jondurbin/airoboros-l2-70b-2.1",
    "An instruction-tuned LlaMa model tuned with 100% synthetic instruction-response pairs from GPT4",
)

register_model_info(
    [
        "spicyboros-7b-2.2",
        "spicyboros-13b-2.2",
        "spicyboros-70b-2.2",
    ],
    "spicyboros",
    "https://huggingface.co/jondurbin/spicyboros-70b-2.2",
    "De-aligned versions of the airoboros models",
)

register_model_info(
    ["Robin-7b-v2", "Robin-13b-v2", "Robin-33b-v2"],
    "Robin-v2",
    "https://huggingface.co/OptimalScale/robin-7b-v2-delta",
    "A chatbot fine-tuned from LLaMA-7b, achieving competitive performance on chitchat, commonsense reasoning and instruction-following tasks, by OptimalScale, HKUST.",
)

register_model_info(
    ["manticore-13b-chat"],
    "Manticore 13B Chat",
    "https://huggingface.co/openaccess-ai-collective/manticore-13b-chat-pyg",
    "A chatbot fine-tuned from LlaMa across several CoT and chat datasets.",
)

register_model_info(
    ["redpajama-incite-7b-chat"],
    "RedPajama-INCITE-7B-Chat",
    "https://huggingface.co/togethercomputer/RedPajama-INCITE-7B-Chat",
    "A chatbot fine-tuned from RedPajama-INCITE-7B-Base by Together",
)

register_model_info(
    [
        "falcon-7b",
        "falcon-7b-instruct",
        "falcon-40b",
        "falcon-40b-instruct",
        "falcon-180b",
        "falcon-180b-chat",
    ],
    "Falcon",
    "https://huggingface.co/tiiuae/falcon-180B",
    "TII's flagship series of large language models",
)

register_model_info(
    ["tigerbot-7b-sft"],
    "Tigerbot",
    "https://huggingface.co/TigerResearch/tigerbot-7b-sft",
    "A large-scale language model (LLM) with multiple languages and tasks.",
)

register_model_info(
    ["internlm-chat-7b", "internlm-chat-7b-8k"],
    "InternLM",
    "https://huggingface.co/internlm/internlm-chat-7b",
    "A multi-language large-scale language model (LLM), developed by SHLAB.",
)

register_model_info(
    ["Qwen-7B-Chat"],
    "Qwen",
    "https://huggingface.co/Qwen/Qwen-7B-Chat",
    "A multi-language large-scale language model (LLM), developed by Damo Academy.",
)

register_model_info(
    ["smaug-2-72b"],
    "Smaug-2-72B",
    "https://huggingface.co/abacusai/Smaug-2-72B",
    "An open model trained by Abacus.AI.",
)

register_model_info(
    ["Llama2-Chinese-13b-Chat", "LLama2-Chinese-13B"],
    "Llama2-Chinese",
    "https://huggingface.co/FlagAlpha/Llama2-Chinese-13b-Chat",
    "A multi-language large-scale language model (LLM), developed by FlagAlpha.",
)

register_model_info(
    ["Meta-Llama-3-8B-Instruct", "Meta-Llama-3-70B-Instruct"],
    "llama-3",
    "https://huggingface.co/meta-llama/Meta-Llama-3-8B-Instruct",
    "Meta developed and released the Meta Llama 3 family of large language models (LLMs), a collection of pretrained and instruction tuned generative text models in 8 and 70B sizes.",
)

register_model_info(
    ["Chinese-Alpaca-2-7B", "Chinese-Alpaca-2-13B"],
    "Chinese-Alpaca",
    "https://huggingface.co/hfl/chinese-alpaca-2-13b",
    "New extended Chinese vocabulary beyond Llama-2, open-sourcing the Chinese LLaMA-2 and Alpaca-2 LLMs.",
)

register_model_info(
    ["Vigogne-2-7B-Instruct", "Vigogne-2-13B-Instruct"],
    "Vigogne-Instruct",
    "https://huggingface.co/bofenghuang/vigogne-2-7b-instruct",
    "A French large language model (LLM) optimized for instruction-following, developed by Bofeng Huang",
)

register_model_info(
    ["Vigogne-2-7B-Chat", "Vigogne-2-13B-Chat"],
    "Vigogne-Chat",
    "https://huggingface.co/bofenghuang/vigogne-2-7b-chat",
    "A French large language model (LLM) optimized for instruction-following and multi-turn dialogues, developed by Bofeng Huang",
)

register_model_info(
    ["stable-vicuna-13B-HF"],
    "stable-vicuna",
    "https://huggingface.co/TheBloke/stable-vicuna-13B-HF",
    "A Vicuna model fine-tuned using RLHF via PPO on various conversational and instructional datasets.",
)

register_model_info(
    ["deluxe-chat-v1", "deluxe-chat-v1.1", "deluxe-chat-v1.2", "deluxe-chat-v1.3"],
    "DeluxeChat",
    "",
    "Deluxe Chat",
)

register_model_info(
    [
        "Xwin-LM-7B-V0.1",
        "Xwin-LM-13B-V0.1",
        "Xwin-LM-70B-V0.1",
        "Xwin-LM-7B-V0.2",
        "Xwin-LM-13B-V0.2",
    ],
    "Xwin-LM",
    "https://github.com/Xwin-LM/Xwin-LM",
    "Chat models developed by Xwin-LM team",
)

register_model_info(
    ["lemur-70b-chat"],
    "Lemur-Chat",
    "https://huggingface.co/OpenLemur/lemur-70b-chat-v1",
    "An openly accessible language model optimized for both natural language and coding capabilities ",
)

register_model_info(
    ["Mistral-7B-OpenOrca"],
    "Open-Orca",
    "https://huggingface.co/Open-Orca/Mistral-7B-OpenOrca",
    "A fine-tune of [Mistral 7B](https://huggingface.co/mistralai/Mistral-7B-v0.1) using [OpenOrca dataset](https://huggingface.co/datasets/Open-Orca/OpenOrca)",
)

register_model_info(
    ["dolphin-2.2.1-mistral-7b"],
    "dolphin-mistral",
    "https://huggingface.co/ehartford/dolphin-2.2.1-mistral-7b",
    "An uncensored fine-tuned Mistral 7B",
)

register_model_info(
    [
        "AquilaChat-7B",
        "AquilaChat2-7B",
        "AquilaChat2-34B",
    ],
    "Aquila-Chat",
    "https://huggingface.co/BAAI/AquilaChat2-34B",
    "Chat models developed by BAAI team",
)

register_model_info(
    ["xDAN-L1-Chat-RL-v1"],
    "xDAN-L1-Chat",
    "https://huggingface.co/xDAN-AI/xDAN-L1-Chat-RL-v1",
    "A large language chat model created by xDAN-AI.",
)

register_model_info(
    ["MetaMath-70B-V1.0", "MetaMath-7B-V1.0"],
    "MetaMath",
    "https://huggingface.co/meta-math",
    "A finetune of Llama2 on [MetaMathQA](https://huggingface.co/datasets/meta-math/MetaMathQA) that specializes in mathematical reasoning.",
)

register_model_info(
    ["Yuan2-2B-hf", "Yuan2-51B-hf", "Yuan2-102B-hf"],
    "IEIYuan",
    "https://huggingface.co/IEITYuan",
    "A Basemodel developed by IEI.",
)

register_model_info(
    [
        "llava-v1.6-34b",
        "llava-v1.6-vicuna-13b",
        "llava-v1.6-vicuna-7b",
        "llava-v1.6-mistral-7b",
        "llava-v1.5-13b",
        "llava-v1.5-7b",
    ],
    "LLaVA",
    "https://github.com/haotian-liu/LLaVA",
    "an open large language and vision assistant",
)

register_model_info(
    ["gemma-7b-it", "gemma-2b-it"],
    "Gemma",
    "https://blog.google/technology/developers/gemma-open-models/",
    "Gemma by Google",
)

register_model_info(
    [
        "cllm/consistency-llm-7b-codesearchnet",
        "cllm/consistency-llm-7b-gsm8k",
        "cllm/consistency-llm-7b-sharegpt48k",
        "cllm/consistency-llm-7b-spider",
    ],
    "consistency-llm",
    "https://huggingface.co/cllm",
    "consistency-llm is a new generation of parallel decoder LLMs with fast generation speed.",
<<<<<<< HEAD
)

register_model_info(
    ["reka-flash", "reka-flash-20240226"],
    "Reka Flash",
    "https://reka.ai/reka-flash",
    "Multimodal model by Reka",
=======
>>>>>>> 827aaba0
)<|MERGE_RESOLUTION|>--- conflicted
+++ resolved
@@ -754,7 +754,6 @@
     "consistency-llm",
     "https://huggingface.co/cllm",
     "consistency-llm is a new generation of parallel decoder LLMs with fast generation speed.",
-<<<<<<< HEAD
 )
 
 register_model_info(
@@ -762,6 +761,4 @@
     "Reka Flash",
     "https://reka.ai/reka-flash",
     "Multimodal model by Reka",
-=======
->>>>>>> 827aaba0
 )