--- conflicted
+++ resolved
@@ -436,7 +436,6 @@
 )
 
 register_model_info(
-<<<<<<< HEAD
     ["llava-v1.5-7b", "llava-v1.5-13b"],
     "Llava",
     "https://huggingface.co/liuhaotian/llava-v1.5-7b",
@@ -448,10 +447,11 @@
     "Yi-Chat",
     "https://huggingface.co/01-ai",
     "A large language model by 01.AI.",
-=======
+)
+
+register_model_info(
     ["MetaMath-70B-V1.0", "MetaMath-7B-V1.0"],
     "MetaMath",
     "https://huggingface.co/meta-math",
     "MetaMath is a finetune of Llama2 on [MetaMathQA](https://huggingface.co/datasets/meta-math/MetaMathQA) that specializes in mathematical reasoning.",
->>>>>>> 048d8137
 )