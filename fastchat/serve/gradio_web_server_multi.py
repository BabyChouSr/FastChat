--- conflicted
+++ resolved
@@ -138,7 +138,6 @@
         css=block_css,
         head=head_js,
     ) as demo:
-<<<<<<< HEAD
         with gr.Tabs() as outer_tabs:
             with gr.Tab("Text Arena", id=0) as text_arena_tab:
                 text_arena_tab.select(None, None, None, js=load_js)
@@ -191,32 +190,31 @@
                     side_by_side_vision_anony_list
                     + side_by_side_vision_named_list
                     + single_vision_language_model_list
-=======
-        with gr.Tabs() as tabs:
-            with gr.Tab("⚔️  Arena (battle)", id=0) as arena_tab:
-                arena_tab.select(None, None, None, js=alert_js)
-                side_by_side_anony_list = build_side_by_side_ui_anony(models)
-
-            with gr.Tab("⚔️  Arena (side-by-side)", id=1) as side_by_side_tab:
-                side_by_side_tab.select(None, None, None, js=alert_js)
-                side_by_side_named_list = build_side_by_side_ui_named(models)
-
-            with gr.Tab("💬 Direct Chat", id=2) as direct_tab:
-                direct_tab.select(None, None, None, js=alert_js)
-                single_model_list = build_single_model_ui(
-                    models, add_promotion_links=True
                 )
-
-            with gr.Tab("👀 Vision Direct Chat", id=3, visible=args.multimodal) as vision_tab:
-                vision_tab.select(None, None, None, js=alert_js)
-                single_vision_language_model_list = (
-                    build_single_vision_language_model_ui(
-                        vl_models,
-                        add_promotion_links=True,
-                        random_questions=args.random_questions,
-                    )
->>>>>>> 7eda31a2
-                )
+        # with gr.Tabs() as tabs:
+        #     with gr.Tab("⚔️  Arena (battle)", id=0) as arena_tab:
+        #         arena_tab.select(None, None, None, js=alert_js)
+        #         side_by_side_anony_list = build_side_by_side_ui_anony(models)
+
+        #     with gr.Tab("⚔️  Arena (side-by-side)", id=1) as side_by_side_tab:
+        #         side_by_side_tab.select(None, None, None, js=alert_js)
+        #         side_by_side_named_list = build_side_by_side_ui_named(models)
+
+        #     with gr.Tab("💬 Direct Chat", id=2) as direct_tab:
+        #         direct_tab.select(None, None, None, js=alert_js)
+        #         single_model_list = build_single_model_ui(
+        #             models, add_promotion_links=True
+        #         )
+
+        #     with gr.Tab("👀 Vision Direct Chat", id=3, visible=args.multimodal) as vision_tab:
+        #         vision_tab.select(None, None, None, js=alert_js)
+        #         single_vision_language_model_list = (
+        #             build_single_vision_language_model_ui(
+        #                 vl_models,
+        #                 add_promotion_links=True,
+        #                 random_questions=args.random_questions,
+        #             )
+        #        )
 
             if elo_results_file:
                 with gr.Tab("Leaderboard", id=2):
