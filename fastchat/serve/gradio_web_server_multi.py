--- conflicted
+++ resolved
@@ -22,13 +22,10 @@
 from fastchat.serve.gradio_block_arena_vision import (
     build_single_vision_language_model_ui,
 )
-<<<<<<< HEAD
 from fastchat.serve.gradio_block_arena_vision_named import (
     build_side_by_side_vision_ui_named,
 )
 
-=======
->>>>>>> ac2a8999
 from fastchat.serve.gradio_web_server import (
     set_global_vars,
     block_css,
@@ -50,11 +47,7 @@
 
 
 def load_demo(url_params, request: gr.Request):
-<<<<<<< HEAD
-    global models, vision_language_models
-=======
     global models, all_models, vl_models
->>>>>>> ac2a8999
 
     ip = get_ip(request)
     logger.info(f"load_demo. ip: {ip}. params: {url_params}")
@@ -72,25 +65,17 @@
         selected = 4
 
     if args.model_list_mode == "reload":
-<<<<<<< HEAD
-        if args.anony_only_for_proprietary_model:
-            models = get_model_list(
-                args.controller_url,
-                args.register_openai_compatible_models,
-                False,
-                False,
-                False,
-                False,
-            )
-        else:
-            models = get_model_list(
-                args.controller_url,
-                args.register_openai_compatible_models,
-                args.add_chatgpt,
-                args.add_claude,
-                args.add_palm,
-                False,
-            )
+        models, all_models = get_model_list(
+            args.controller_url,
+            args.register_api_endpoint_file,
+            False,
+        )
+
+        vl_models, all_vl_models = get_model_list(
+            args.controller_url,
+            args.register_api_endpoint_file,
+            True,
+        )
 
         vision_language_models = get_model_list(
             args.controller_url,
@@ -102,52 +87,25 @@
         )
 
     single_updates = load_demo_single(models, url_params)
-=======
-        models, all_models = get_model_list(
-            args.controller_url,
-            args.register_api_endpoint_file,
-            False,
-        )
-
-        vl_models, all_vl_models = get_model_list(
-            args.controller_url,
-            args.register_api_endpoint_file,
-            True,
-        )
->>>>>>> ac2a8999
-
-    single_updates = load_demo_single(models, url_params)
     side_by_side_anony_updates = load_demo_side_by_side_anony(all_models, url_params)
     side_by_side_named_updates = load_demo_side_by_side_named(models, url_params)
-<<<<<<< HEAD
-    vision_language_updates = load_demo_single(vision_language_models, url_params)
+    
+    vision_language_updates = load_demo_single(vl_models, url_params)
     side_by_side_vision_named_updates = load_demo_side_by_side_named(
-        vision_language_models, url_params
-    )
-=======
-    vision_language_updates = load_demo_single(vl_models, url_params)
-
->>>>>>> ac2a8999
+        vl_models, url_params
+    )
+
     return (
         (gr.Tabs(selected=selected),)
         + single_updates
         + side_by_side_anony_updates
         + side_by_side_named_updates
         + vision_language_updates
-<<<<<<< HEAD
         + side_by_side_vision_named_updates
     )
 
 
-def build_demo(
-    models, vision_language_models, elo_results_file, leaderboard_table_file
-):
-=======
-    )
-
-
 def build_demo(models, vl_models, elo_results_file, leaderboard_table_file):
->>>>>>> ac2a8999
     text_size = gr.themes.sizes.text_md
     if args.show_terms_of_use:
         load_js = get_window_url_params_with_tos_js
@@ -187,25 +145,6 @@
                 single_model_list = build_single_model_ui(
                     models, add_promotion_links=True
                 )
-<<<<<<< HEAD
-            with gr.Tab("VL Direct Chat", id=3):
-                single_vision_language_model_list = (
-                    build_single_vision_language_model_ui(
-                        vision_language_models, add_promotion_links=True
-                    )
-                )
-
-            with gr.Tab("VL Arena (side-by-side)", id=4):
-                side_by_side_vision_named_list = build_side_by_side_vision_ui_named(
-                    vision_language_models
-                )
-
-            if elo_results_file:
-                with gr.Tab("Leaderboard", id=5):
-                    build_leaderboard_tab(elo_results_file, leaderboard_table_file)
-            with gr.Tab("About Us", id=6):
-=======
-
             with gr.Tab(
                 "Vision-Language Model Direct Chat", id=3, visible=args.multimodal
             ):
@@ -215,12 +154,15 @@
                     )
                 )
 
+            with gr.Tab("VL Arena (side-by-side)", id=4):
+                side_by_side_vision_named_list = build_side_by_side_vision_ui_named(
+                    vl_models
+                )
+
             if elo_results_file:
-                with gr.Tab("Leaderboard", id=4):
+                with gr.Tab("Leaderboard", id=5):
                     build_leaderboard_tab(elo_results_file, leaderboard_table_file)
-
-            with gr.Tab("About Us", id=5):
->>>>>>> ac2a8999
+            with gr.Tab("About Us", id=6):
                 about = build_about()
 
         url_params = gr.JSON(visible=False)
@@ -235,14 +177,9 @@
             + single_model_list
             + side_by_side_anony_list
             + side_by_side_named_list
-<<<<<<< HEAD
             + single_vision_language_model_list
             + side_by_side_vision_named_list,
             _js=load_js,
-=======
-            + single_vision_language_model_list,
-            js=load_js,
->>>>>>> ac2a8999
         )
 
     return demo
@@ -324,26 +261,6 @@
     set_global_vars(args.controller_url, args.moderate)
     set_global_vars_named(args.moderate)
     set_global_vars_anony(args.moderate)
-<<<<<<< HEAD
-    if args.anony_only_for_proprietary_model:
-        models = get_model_list(
-            args.controller_url,
-            args.register_openai_compatible_models,
-            False,
-            False,
-            False,
-            False,
-        )
-    else:
-        models = get_model_list(
-            args.controller_url,
-            args.register_openai_compatible_models,
-            args.add_chatgpt,
-            args.add_claude,
-            args.add_palm,
-            False,
-        )
-=======
     models, all_models = get_model_list(
         args.controller_url,
         args.register_api_endpoint_file,
@@ -355,7 +272,6 @@
         args.register_api_endpoint_file,
         True,
     )
->>>>>>> ac2a8999
 
     vision_language_models = get_model_list(
         args.controller_url,
@@ -374,11 +290,7 @@
     # Launch the demo
     demo = build_demo(
         models,
-<<<<<<< HEAD
-        vision_language_models,
-=======
         vl_models,
->>>>>>> ac2a8999
         args.elo_results_file,
         args.leaderboard_table_file,
     )
