"""
The gradio demo server with multiple tabs.
It supports chatting with a single model or chatting with two models side-by-side.
"""

import argparse
import pickle
import time
from typing import List

import gradio as gr

from fastchat.serve.gradio_block_arena_anony import (
    build_side_by_side_ui_anony,
    load_demo_side_by_side_anony,
    set_global_vars_anony,
)
from fastchat.serve.gradio_block_arena_named import (
    build_side_by_side_ui_named,
    load_demo_side_by_side_named,
    set_global_vars_named,
)
from fastchat.serve.gradio_block_arena_vision import (
    build_single_vision_language_model_ui,
)
from fastchat.serve.gradio_block_arena_vision_anony import (
    build_side_by_side_vision_ui_anony,
    load_demo_side_by_side_vision_anony,
)
from fastchat.serve.gradio_block_arena_vision_named import (
    build_side_by_side_vision_ui_named,
    load_demo_side_by_side_vision_named,
)
from fastchat.serve.gradio_global_state import Context

from fastchat.serve.gradio_web_server import (
    set_global_vars,
    block_css,
    build_single_model_ui,
    build_about,
    get_model_list,
    load_demo_single,
    get_ip,
)
from fastchat.serve.monitor.monitor import build_leaderboard_tab
from fastchat.utils import (
    build_logger,
    get_window_url_params_js,
    get_window_url_params_with_tos_js,
    alert_js,
    parse_gradio_auth_creds,
)

logger = build_logger("gradio_web_server_multi", "gradio_web_server_multi.log")


<<<<<<< HEAD
def load_demo(context: Context, url_params, request: gr.Request):
=======
def load_demo(context: Context, request: gr.Request):
>>>>>>> 2c68a13b
    ip = get_ip(request)
    logger.info(f"load_demo. ip: {ip}. params: {request.query_params}")

    inner_selected = 0
    if "arena" in request.query_params:
        inner_selected = 0
    elif "vision" in request.query_params:
        inner_selected = 0
    elif "compare" in request.query_params:
        inner_selected = 1
    elif "direct" in request.query_params or "model" in request.query_params:
        inner_selected = 2
    elif "leaderboard" in request.query_params:
        inner_selected = 3
    elif "about" in request.query_params:
        inner_selected = 4

    if args.model_list_mode == "reload":
        context.text_models, context.all_text_models = get_model_list(
            args.controller_url,
            args.register_api_endpoint_file,
            vision_arena=False,
        )

        context.vision_models, context.all_vision_models = get_model_list(
            args.controller_url,
            args.register_api_endpoint_file,
            vision_arena=True,
        )

    # Text models
    if args.vision_arena:
        side_by_side_anony_updates = load_demo_side_by_side_vision_anony()

        side_by_side_named_updates = load_demo_side_by_side_vision_named(
            context,
        )

        direct_chat_updates = load_demo_single(context, request.query_params)
    else:
        direct_chat_updates = load_demo_single(context, request.query_params)
        side_by_side_anony_updates = load_demo_side_by_side_anony(
            context.all_text_models, request.query_params
        )
        side_by_side_named_updates = load_demo_side_by_side_named(
            context.text_models, request.query_params
        )

    tabs_list = (
        [gr.Tabs(selected=inner_selected)]
        + side_by_side_anony_updates
        + side_by_side_named_updates
        + direct_chat_updates
    )

    return tabs_list
<<<<<<< HEAD


def build_demo(context: Context, elo_results_file: str, leaderboard_table_file):
=======


def build_demo(
    context: Context, elo_results_file: str, leaderboard_table_file, arena_hard_table
):
>>>>>>> 2c68a13b
    if args.show_terms_of_use:
        load_js = get_window_url_params_with_tos_js
    else:
        load_js = get_window_url_params_js

    head_js = """
<script src="https://cdnjs.cloudflare.com/ajax/libs/html2canvas/1.4.1/html2canvas.min.js"></script>
"""
    if args.ga_id is not None:
        head_js += f"""
<script async src="https://www.googletagmanager.com/gtag/js?id={args.ga_id}"></script>
<script>
window.dataLayer = window.dataLayer || [];
function gtag(){{dataLayer.push(arguments);}}
gtag('js', new Date());

gtag('config', '{args.ga_id}');
window.__gradio_mode__ = "app";
</script>
        """
    text_size = gr.themes.sizes.text_lg
    with gr.Blocks(
        title="Chatbot Arena (formerly LMSYS): Free AI Chat to Compare & Test Best AI Chatbots",
        theme=gr.themes.Default(text_size=text_size),
        css=block_css,
        head=head_js,
    ) as demo:
        with gr.Tabs() as inner_tabs:
            if args.vision_arena:
                with gr.Tab("⚔️ Arena (battle)", id=0) as arena_tab:
                    arena_tab.select(None, None, None, js=load_js)
                    side_by_side_anony_list = build_side_by_side_vision_ui_anony(
                        context,
<<<<<<< HEAD
                        random_questions=args.random_questions,
                    )
                with gr.Tab("⚔️ Arena (side-by-side)", id=1) as side_by_side_tab:
                    side_by_side_tab.select(None, None, None, js=alert_js)
                    side_by_side_named_list = build_side_by_side_vision_ui_named(
                        context, random_questions=args.random_questions
                    )

                with gr.Tab("💬 Direct Chat", id=2) as direct_tab:
                    direct_tab.select(None, None, None, js=alert_js)
                    single_model_list = build_single_vision_language_model_ui(
                        context,
                        add_promotion_links=True,
                        random_questions=args.random_questions,
                    )
=======
                        random_questions=args.random_questions,
                    )
                with gr.Tab("⚔️ Arena (side-by-side)", id=1) as side_by_side_tab:
                    side_by_side_tab.select(None, None, None, js=alert_js)
                    side_by_side_named_list = build_side_by_side_vision_ui_named(
                        context, random_questions=args.random_questions
                    )

                with gr.Tab("💬 Direct Chat", id=2) as direct_tab:
                    direct_tab.select(None, None, None, js=alert_js)
                    single_model_list = build_single_vision_language_model_ui(
                        context,
                        add_promotion_links=True,
                        random_questions=args.random_questions,
                    )
>>>>>>> 2c68a13b

            else:
                with gr.Tab("⚔️ Arena (battle)", id=0) as arena_tab:
                    arena_tab.select(None, None, None, js=load_js)
                    side_by_side_anony_list = build_side_by_side_ui_anony(
                        context.all_text_models
                    )

                with gr.Tab("⚔️ Arena (side-by-side)", id=1) as side_by_side_tab:
                    side_by_side_tab.select(None, None, None, js=alert_js)
                    side_by_side_named_list = build_side_by_side_ui_named(
                        context.text_models
                    )

                with gr.Tab("💬 Direct Chat", id=2) as direct_tab:
                    direct_tab.select(None, None, None, js=alert_js)
                    single_model_list = build_single_model_ui(
                        context.text_models, add_promotion_links=True
                    )

            demo_tabs = (
                [inner_tabs]
                + side_by_side_anony_list
                + side_by_side_named_list
                + single_model_list
            )

            if elo_results_file:
                with gr.Tab("🏆 Leaderboard", id=3):
                    build_leaderboard_tab(
                        elo_results_file,
                        leaderboard_table_file,
<<<<<<< HEAD
                        arena_hard_leaderboard=None,
=======
                        arena_hard_table,
>>>>>>> 2c68a13b
                        show_plot=True,
                    )

            with gr.Tab("ℹ️ About Us", id=4):
                about = build_about()

        context_state = gr.State(context)
        url_params = gr.JSON(visible=False)

        if args.model_list_mode not in ["once", "reload"]:
            raise ValueError(f"Unknown model list mode: {args.model_list_mode}")

        demo.load(
            load_demo,
<<<<<<< HEAD
            [context_state, url_params],
=======
            [context_state],
>>>>>>> 2c68a13b
            demo_tabs,
            js=load_js,
        )

    return demo


if __name__ == "__main__":
    parser = argparse.ArgumentParser()
    parser.add_argument("--host", type=str, default="0.0.0.0")
    parser.add_argument("--port", type=int)
    parser.add_argument(
        "--share",
        action="store_true",
        help="Whether to generate a public, shareable link",
    )
    parser.add_argument(
        "--controller-url",
        type=str,
        default="http://localhost:21001",
        help="The address of the controller",
    )
    parser.add_argument(
        "--concurrency-count",
        type=int,
        default=10,
        help="The concurrency count of the gradio queue",
    )
    parser.add_argument(
        "--model-list-mode",
        type=str,
        default="once",
        choices=["once", "reload"],
        help="Whether to load the model list once or reload the model list every time.",
    )
    parser.add_argument(
        "--moderate",
        action="store_true",
        help="Enable content moderation to block unsafe inputs",
    )
    parser.add_argument(
        "--show-terms-of-use",
        action="store_true",
        help="Shows term of use before loading the demo",
    )
    parser.add_argument(
        "--vision-arena", action="store_true", help="Show tabs for vision arena."
    )
    parser.add_argument(
        "--random-questions", type=str, help="Load random questions from a JSON file"
    )
    parser.add_argument(
        "--register-api-endpoint-file",
        type=str,
        help="Register API-based model endpoints from a JSON file",
    )
    parser.add_argument(
        "--gradio-auth-path",
        type=str,
        help='Set the gradio authentication file path. The file should contain one or more user:password pairs in this format: "u1:p1,u2:p2,u3:p3"',
        default=None,
    )
    parser.add_argument(
        "--elo-results-file", type=str, help="Load leaderboard results and plots"
    )
    parser.add_argument(
        "--leaderboard-table-file", type=str, help="Load leaderboard results and plots"
    )
    parser.add_argument(
        "--arena-hard-table", type=str, help="Load leaderboard results and plots"
    )
    parser.add_argument(
        "--gradio-root-path",
        type=str,
        help="Sets the gradio root path, eg /abc/def. Useful when running behind a reverse-proxy or at a custom URL path prefix",
    )
    parser.add_argument(
        "--ga-id",
        type=str,
        help="the Google Analytics ID",
        default=None,
    )
    parser.add_argument(
        "--use-remote-storage",
        action="store_true",
        default=False,
        help="Uploads image files to google cloud storage if set to true",
    )
    parser.add_argument(
        "--password",
        type=str,
        help="Set the password for the gradio web server",
    )
    args = parser.parse_args()
    logger.info(f"args: {args}")

    # Set global variables
    set_global_vars(args.controller_url, args.moderate, args.use_remote_storage)
<<<<<<< HEAD
    set_global_vars_named(args.moderate, args.use_remote_storage)
    set_global_vars_anony(args.moderate, args.use_remote_storage)
=======
    set_global_vars_named(args.moderate)
    set_global_vars_anony(args.moderate)
>>>>>>> 2c68a13b
    text_models, all_text_models = get_model_list(
        args.controller_url,
        args.register_api_endpoint_file,
        vision_arena=False,
    )

    vision_models, all_vision_models = get_model_list(
        args.controller_url,
        args.register_api_endpoint_file,
        vision_arena=True,
    )

<<<<<<< HEAD
    context = Context(text_models, all_text_models, vision_models, all_vision_models)
=======
    models = text_models + [
        model for model in vision_models if model not in text_models
    ]
    all_models = all_text_models + [
        model for model in all_vision_models if model not in all_text_models
    ]
    context = Context(
        text_models,
        all_text_models,
        vision_models,
        all_vision_models,
        models,
        all_models,
    )
>>>>>>> 2c68a13b

    # Set authorization credentials
    auth = None
    if args.gradio_auth_path is not None:
        auth = parse_gradio_auth_creds(args.gradio_auth_path)

    # Launch the demo
    demo = build_demo(
        context,
        args.elo_results_file,
        args.leaderboard_table_file,
        args.arena_hard_table,
    )
    demo.queue(
        default_concurrency_limit=args.concurrency_count,
        status_update_rate=10,
        api_open=False,
    ).launch(
        server_name=args.host,
        server_port=args.port,
        share=args.share,
        max_threads=200,
        auth=auth,
        root_path=args.gradio_root_path,
        show_api=False,
    )<|MERGE_RESOLUTION|>--- conflicted
+++ resolved
@@ -54,11 +54,7 @@
 logger = build_logger("gradio_web_server_multi", "gradio_web_server_multi.log")
 
 
-<<<<<<< HEAD
-def load_demo(context: Context, url_params, request: gr.Request):
-=======
 def load_demo(context: Context, request: gr.Request):
->>>>>>> 2c68a13b
     ip = get_ip(request)
     logger.info(f"load_demo. ip: {ip}. params: {request.query_params}")
 
@@ -115,17 +111,11 @@
     )
 
     return tabs_list
-<<<<<<< HEAD
-
-
-def build_demo(context: Context, elo_results_file: str, leaderboard_table_file):
-=======
 
 
 def build_demo(
     context: Context, elo_results_file: str, leaderboard_table_file, arena_hard_table
 ):
->>>>>>> 2c68a13b
     if args.show_terms_of_use:
         load_js = get_window_url_params_with_tos_js
     else:
@@ -159,7 +149,6 @@
                     arena_tab.select(None, None, None, js=load_js)
                     side_by_side_anony_list = build_side_by_side_vision_ui_anony(
                         context,
-<<<<<<< HEAD
                         random_questions=args.random_questions,
                     )
                 with gr.Tab("⚔️ Arena (side-by-side)", id=1) as side_by_side_tab:
@@ -175,23 +164,6 @@
                         add_promotion_links=True,
                         random_questions=args.random_questions,
                     )
-=======
-                        random_questions=args.random_questions,
-                    )
-                with gr.Tab("⚔️ Arena (side-by-side)", id=1) as side_by_side_tab:
-                    side_by_side_tab.select(None, None, None, js=alert_js)
-                    side_by_side_named_list = build_side_by_side_vision_ui_named(
-                        context, random_questions=args.random_questions
-                    )
-
-                with gr.Tab("💬 Direct Chat", id=2) as direct_tab:
-                    direct_tab.select(None, None, None, js=alert_js)
-                    single_model_list = build_single_vision_language_model_ui(
-                        context,
-                        add_promotion_links=True,
-                        random_questions=args.random_questions,
-                    )
->>>>>>> 2c68a13b
 
             else:
                 with gr.Tab("⚔️ Arena (battle)", id=0) as arena_tab:
@@ -224,11 +196,7 @@
                     build_leaderboard_tab(
                         elo_results_file,
                         leaderboard_table_file,
-<<<<<<< HEAD
-                        arena_hard_leaderboard=None,
-=======
                         arena_hard_table,
->>>>>>> 2c68a13b
                         show_plot=True,
                     )
 
@@ -243,11 +211,7 @@
 
         demo.load(
             load_demo,
-<<<<<<< HEAD
-            [context_state, url_params],
-=======
             [context_state],
->>>>>>> 2c68a13b
             demo_tabs,
             js=load_js,
         )
@@ -346,13 +310,8 @@
 
     # Set global variables
     set_global_vars(args.controller_url, args.moderate, args.use_remote_storage)
-<<<<<<< HEAD
     set_global_vars_named(args.moderate, args.use_remote_storage)
     set_global_vars_anony(args.moderate, args.use_remote_storage)
-=======
-    set_global_vars_named(args.moderate)
-    set_global_vars_anony(args.moderate)
->>>>>>> 2c68a13b
     text_models, all_text_models = get_model_list(
         args.controller_url,
         args.register_api_endpoint_file,
@@ -365,24 +324,7 @@
         vision_arena=True,
     )
 
-<<<<<<< HEAD
     context = Context(text_models, all_text_models, vision_models, all_vision_models)
-=======
-    models = text_models + [
-        model for model in vision_models if model not in text_models
-    ]
-    all_models = all_text_models + [
-        model for model in all_vision_models if model not in all_text_models
-    ]
-    context = Context(
-        text_models,
-        all_text_models,
-        vision_models,
-        all_vision_models,
-        models,
-        all_models,
-    )
->>>>>>> 2c68a13b
 
     # Set authorization credentials
     auth = None
