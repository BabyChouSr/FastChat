--- conflicted
+++ resolved
@@ -292,13 +292,8 @@
 def get_sample_weight(model, outage_models, sampling_weights, sampling_boost_models):
     if model in outage_models:
         return 0
-<<<<<<< HEAD
-    weight = sampling_weights.get(model, 1.0)
+    weight = sampling_weights.get(model, 0)
     if model in sampling_boost_models:
-=======
-    weight = SAMPLING_WEIGHTS.get(model, 0)
-    if model in SAMPLING_BOOST_MODELS:
->>>>>>> 50956158
         weight *= 5
     return weight
 
@@ -479,22 +474,15 @@
 
     is_stream_batch = []
     for i in range(num_sides):
-<<<<<<< HEAD
-        is_gemini.append(
-=======
         is_stream_batch.append(
->>>>>>> 50956158
             states[i].model_name
             in [
                 "gemini-pro",
                 "gemini-pro-dev-api",
-<<<<<<< HEAD
                 "gemini-1.0-pro-vision",
                 "gemini-1.5-pro-vision",
-=======
                 "gemma-1.1-2b-it",
                 "gemma-1.1-7b-it",
->>>>>>> 50956158
             ]
         )
     chatbots = [None] * num_sides
