"""
The gradio demo server for chatting with a single model.
"""

import argparse
from collections import defaultdict
import datetime
import hashlib
import json
import os
import random
import time
import uuid

import gradio as gr
import requests

from fastchat.constants import (
    LOGDIR,
    WORKER_API_TIMEOUT,
    ErrorCode,
    MODERATION_MSG,
    CONVERSATION_LIMIT_MSG,
    RATE_LIMIT_MSG,
    SERVER_ERROR_MSG,
    INPUT_CHAR_LEN_LIMIT,
    CONVERSATION_TURN_LIMIT,
    SESSION_EXPIRATION_TIME,
)
from fastchat.model.model_adapter import (
    get_conversation_template,
)
from fastchat.model.model_registry import get_model_info, model_info
from fastchat.serve.api_provider import get_api_provider_stream_iter
from fastchat.serve.remote_logger import get_remote_logger
from fastchat.utils import (
    build_logger,
    get_window_url_params_js,
    get_window_url_params_with_tos_js,
    moderation_filter,
    parse_gradio_auth_creds,
    load_image,
)

logger = build_logger("gradio_web_server", "gradio_web_server.log")

headers = {"User-Agent": "FastChat Client"}

no_change_btn = gr.Button()
enable_btn = gr.Button(interactive=True, visible=True)
disable_btn = gr.Button(interactive=False)
invisible_btn = gr.Button(interactive=False, visible=False)

controller_url = None
enable_moderation = False
use_remote_storage = False

acknowledgment_md = """
### Terms of Service

Users are required to agree to the following terms before using the service:

The service is a research preview. It only provides limited safety measures and may generate offensive content.
It must not be used for any illegal, harmful, violent, racist, or sexual purposes.
Please do not upload any private information.
The service collects user dialogue data, including both text and images, and reserves the right to distribute it under a Creative Commons Attribution (CC-BY) or a similar license.

### Acknowledgment
We thank [Kaggle](https://www.kaggle.com/), [MBZUAI](https://mbzuai.ac.ae/), [a16z](https://www.a16z.com/), [Together AI](https://www.together.ai/), [Anyscale](https://www.anyscale.com/), [HuggingFace](https://huggingface.co/) for their generous [sponsorship](https://lmsys.org/donations/).

<div class="sponsor-image-about">
    <img src="https://storage.googleapis.com/public-arena-asset/kaggle.png" alt="Kaggle">
    <img src="https://storage.googleapis.com/public-arena-asset/mbzuai.jpeg" alt="MBZUAI">
    <img src="https://storage.googleapis.com/public-arena-asset/a16z.jpeg" alt="a16z">
    <img src="https://storage.googleapis.com/public-arena-asset/together.png" alt="Together AI">
    <img src="https://storage.googleapis.com/public-arena-asset/anyscale.png" alt="AnyScale">
    <img src="https://storage.googleapis.com/public-arena-asset/huggingface.png" alt="HuggingFace">
</div>
"""

# JSON file format of API-based models:
# {
#   "gpt-3.5-turbo": {
#     "model_name": "gpt-3.5-turbo",
#     "api_type": "openai",
#     "api_base": "https://api.openai.com/v1",
#     "api_key": "sk-******",
#     "anony_only": false
#   }
# }
#
#  - "api_type" can be one of the following: openai, anthropic, gemini, or mistral. For custom APIs, add a new type and implement it accordingly.
#  - "anony_only" indicates whether to display this model in anonymous mode only.

api_endpoint_info = {}


class State:
    def __init__(self, model_name):
        self.conv = get_conversation_template(model_name)
        self.conv_id = uuid.uuid4().hex
        self.skip_next = False
        self.model_name = model_name
        self.oai_thread_id = None

        self.regen_support = True
        if "browsing" in model_name:
            self.regen_support = False
        self.init_system_prompt(self.conv)

    def init_system_prompt(self, conv):
        system_prompt = conv.get_system_message()
        if len(system_prompt) == 0:
            return
        current_date = datetime.datetime.now().strftime("%Y-%m-%d")
        system_prompt = system_prompt.replace("{{currentDateTime}}", current_date)
        conv.set_system_message(system_prompt)

    def to_gradio_chatbot(self):
        return self.conv.to_gradio_chatbot()

    def dict(self):
        base = self.conv.dict()
        base.update(
            {
                "conv_id": self.conv_id,
                "model_name": self.model_name,
            }
        )
        return base


def set_global_vars(controller_url_, enable_moderation_, use_remote_storage_):
    global controller_url, enable_moderation, use_remote_storage
    controller_url = controller_url_
    enable_moderation = enable_moderation_
    use_remote_storage = use_remote_storage_


def get_conv_log_filename():
    t = datetime.datetime.now()
    name = os.path.join(LOGDIR, f"{t.year}-{t.month:02d}-{t.day:02d}-conv.json")
    return name


def get_model_list(controller_url, register_api_endpoint_file, vision_arena):
    global api_endpoint_info

    # Add models from the controller
    if controller_url:
        ret = requests.post(controller_url + "/refresh_all_workers")
        assert ret.status_code == 200

        if vision_arena:
            ret = requests.post(controller_url + "/list_multimodal_models")
            models = ret.json()["models"]
        else:
            ret = requests.post(controller_url + "/list_language_models")
            models = ret.json()["models"]
    else:
        models = []

    # Add models from the API providers
    if register_api_endpoint_file:
        api_endpoint_info = json.load(open(register_api_endpoint_file))
        for mdl, mdl_dict in api_endpoint_info.items():
            mdl_vision = mdl_dict.get("vision-arena", False)
            mdl_text = mdl_dict.get("text-arena", True)
            if vision_arena and mdl_vision:
                models.append(mdl)
            if not vision_arena and mdl_text:
                models.append(mdl)

    # Remove anonymous models
    models = list(set(models))
    visible_models = models.copy()
    for mdl in models:
        if mdl not in api_endpoint_info:
            continue
        mdl_dict = api_endpoint_info[mdl]
        if mdl_dict["anony_only"]:
            visible_models.remove(mdl)

    # Sort models and add descriptions
    priority = {k: f"___{i:03d}" for i, k in enumerate(model_info)}
    models.sort(key=lambda x: priority.get(x, x))
    visible_models.sort(key=lambda x: priority.get(x, x))
    logger.info(f"All models: {models}")
    logger.info(f"Visible models: {visible_models}")
    return visible_models, models


def load_demo_single(models, url_params):
    selected_model = models[0] if len(models) > 0 else ""
    if "model" in url_params:
        model = url_params["model"]
        if model in models:
            selected_model = model

    dropdown_update = gr.Dropdown(choices=models, value=selected_model, visible=True)
    state = None
    return state, dropdown_update


def load_demo(url_params, request: gr.Request):
    global models

    ip = get_ip(request)
    logger.info(f"load_demo. ip: {ip}. params: {url_params}")

    if args.model_list_mode == "reload":
        models, all_models = get_model_list(
            controller_url, args.register_api_endpoint_file, vision_arena=False
        )

    return load_demo_single(models, url_params)


def vote_last_response(state, vote_type, model_selector, request: gr.Request):
    filename = get_conv_log_filename()
    if "llava" in model_selector:
        filename = filename.replace("2024", "vision-tmp-2024")

    with open(filename, "a") as fout:
        data = {
            "tstamp": round(time.time(), 4),
            "type": vote_type,
            "model": model_selector,
            "state": state.dict(),
            "ip": get_ip(request),
        }
        fout.write(json.dumps(data) + "\n")
    get_remote_logger().log(data)


def upvote_last_response(state, model_selector, request: gr.Request):
    ip = get_ip(request)
    logger.info(f"upvote. ip: {ip}")
    vote_last_response(state, "upvote", model_selector, request)
    return ("",) + (disable_btn,) * 3


def downvote_last_response(state, model_selector, request: gr.Request):
    ip = get_ip(request)
    logger.info(f"downvote. ip: {ip}")
    vote_last_response(state, "downvote", model_selector, request)
    return ("",) + (disable_btn,) * 3


def flag_last_response(state, model_selector, request: gr.Request):
    ip = get_ip(request)
    logger.info(f"flag. ip: {ip}")
    vote_last_response(state, "flag", model_selector, request)
    return ("",) + (disable_btn,) * 3


def regenerate(state, request: gr.Request):
    ip = get_ip(request)
    logger.info(f"regenerate. ip: {ip}")
    if not state.regen_support:
        state.skip_next = True
        return (state, state.to_gradio_chatbot(), "", None) + (no_change_btn,) * 5
    state.conv.update_last_message(None)
    return (state, state.to_gradio_chatbot(), "", None) + (disable_btn,) * 5


def clear_history(request: gr.Request):
    ip = get_ip(request)
    logger.info(f"clear_history. ip: {ip}")
    state = None
    return (state, [], "", None) + (disable_btn,) * 5


def get_ip(request: gr.Request):
    if "cf-connecting-ip" in request.headers:
        ip = request.headers["cf-connecting-ip"]
    elif "x-forwarded-for" in request.headers:
        ip = request.headers["x-forwarded-for"]
    else:
        ip = request.client.host
    return ip


def _prepare_text_with_image(state, text, image):
    if image is not None:
        if len(state.conv.get_images()) > 0:
            # reset convo with new image
            state.conv = get_conversation_template(state.model_name)

        image = state.conv.convert_image_to_base64(
            image
        )  # PIL type is not JSON serializable

        text = text, [image]

    return text


def add_text(state, model_selector, text, image, request: gr.Request):
    ip = get_ip(request)
    logger.info(f"add_text. ip: {ip}. len: {len(text)}")

    if state is None:
        state = State(model_selector)

    if len(text) <= 0:
        state.skip_next = True
        return (state, state.to_gradio_chatbot(), "", None) + (no_change_btn,) * 5

    all_conv_text = state.conv.get_prompt()
    all_conv_text = all_conv_text[-2000:] + "\nuser: " + text
    flagged = moderation_filter(all_conv_text, [state.model_name])
    # flagged = moderation_filter(text, [state.model_name])
    if flagged:
        logger.info(f"violate moderation. ip: {ip}. text: {text}")
        # overwrite the original text
        text = MODERATION_MSG

    if (len(state.conv.messages) - state.conv.offset) // 2 >= CONVERSATION_TURN_LIMIT:
        logger.info(f"conversation turn limit. ip: {ip}. text: {text}")
        state.skip_next = True
        return (state, state.to_gradio_chatbot(), CONVERSATION_LIMIT_MSG, None) + (
            no_change_btn,
        ) * 5

    text = text[:INPUT_CHAR_LEN_LIMIT]  # Hard cut-off
    text = _prepare_text_with_image(state, text, image)
    state.conv.append_message(state.conv.roles[0], text)
    state.conv.append_message(state.conv.roles[1], None)
    return (state, state.to_gradio_chatbot(), "", None) + (disable_btn,) * 5


def model_worker_stream_iter(
    conv,
    model_name,
    worker_addr,
    prompt,
    temperature,
    repetition_penalty,
    top_p,
    max_new_tokens,
    images,
):
    # Make requests
    gen_params = {
        "model": model_name,
        "prompt": prompt,
        "temperature": temperature,
        "repetition_penalty": repetition_penalty,
        "top_p": top_p,
        "max_new_tokens": max_new_tokens,
        "stop": conv.stop_str,
        "stop_token_ids": conv.stop_token_ids,
        "echo": False,
    }

    logger.info(f"==== request ====\n{gen_params}")

    if len(images) > 0:
        gen_params["images"] = images

    # Stream output
    response = requests.post(
        worker_addr + "/worker_generate_stream",
        headers=headers,
        json=gen_params,
        stream=True,
        timeout=WORKER_API_TIMEOUT,
    )
    for chunk in response.iter_lines(decode_unicode=False, delimiter=b"\0"):
        if chunk:
            data = json.loads(chunk.decode())
            yield data


def is_limit_reached(model_name, ip):
    monitor_url = "http://localhost:9090"
    try:
        ret = requests.get(
            f"{monitor_url}/is_limit_reached?model={model_name}&user_id={ip}", timeout=1
        )
        obj = ret.json()
        return obj
    except Exception as e:
        logger.info(f"monitor error: {e}")
        return None


def upload_image_file_to_gcs(image, filename):
    from google.cloud import storage
    import io

    storage_client = storage.Client()
    # upload file to GCS
    bucket = storage_client.get_bucket("arena_user_content")

    blob = bucket.blob(f"{filename}")
    if not blob.exists():
        buffer = io.BytesIO()
        image.save(buffer, format="PNG")
        buffer.seek(0)
        blob.upload_from_file(buffer, content_type="image/png")

    blob.make_public()
    return blob.public_url


def bot_response(
    state,
    temperature,
    top_p,
    max_new_tokens,
    request: gr.Request,
    apply_rate_limit=True,
    use_recommended_config=False,
):
    ip = get_ip(request)
    logger.info(f"bot_response. ip: {ip}")
    start_tstamp = time.time()
    temperature = float(temperature)
    top_p = float(top_p)
    max_new_tokens = int(max_new_tokens)

    if state.skip_next:
        # This generate call is skipped due to invalid inputs
        state.skip_next = False
        yield (state, state.to_gradio_chatbot()) + (no_change_btn,) * 5
        return

    if apply_rate_limit:
        ret = is_limit_reached(state.model_name, ip)
        if ret is not None and ret["is_limit_reached"]:
            error_msg = RATE_LIMIT_MSG + "\n\n" + ret["reason"]
            logger.info(f"rate limit reached. ip: {ip}. error_msg: {ret['reason']}")
            state.conv.update_last_message(error_msg)
            yield (state, state.to_gradio_chatbot()) + (no_change_btn,) * 5
            return

    conv, model_name = state.conv, state.model_name
    model_api_dict = (
        api_endpoint_info[model_name] if model_name in api_endpoint_info else None
    )
    images = conv.get_images()

    if model_api_dict is None:
        # Query worker address
        ret = requests.post(
            controller_url + "/get_worker_address", json={"model": model_name}
        )
        worker_addr = ret.json()["address"]
        logger.info(f"model_name: {model_name}, worker_addr: {worker_addr}")

        # No available worker
        if worker_addr == "":
            conv.update_last_message(SERVER_ERROR_MSG)
            yield (
                state,
                state.to_gradio_chatbot(),
                disable_btn,
                disable_btn,
                disable_btn,
                enable_btn,
                enable_btn,
            )
            return

        # Construct prompt.
        # We need to call it here, so it will not be affected by "▌".
        prompt = conv.get_prompt()
        # Set repetition_penalty
        if "t5" in model_name:
            repetition_penalty = 1.2
        else:
            repetition_penalty = 1.0

        stream_iter = model_worker_stream_iter(
            conv,
            model_name,
            worker_addr,
            prompt,
            temperature,
            repetition_penalty,
            top_p,
            max_new_tokens,
            images,
        )
    else:
        if use_recommended_config:
            recommended_config = model_api_dict.get("recommended_config", None)
            if recommended_config is not None:
                temperature = recommended_config.get("temperature", temperature)
                top_p = recommended_config.get("top_p", top_p)

        stream_iter = get_api_provider_stream_iter(
            conv,
            model_name,
            model_api_dict,
            temperature,
            top_p,
            max_new_tokens,
            state,
        )

    html_code = ' <span class="cursor"></span> '

    # conv.update_last_message("▌")
    conv.update_last_message(html_code)
    yield (state, state.to_gradio_chatbot()) + (disable_btn,) * 5

    try:
        data = {"text": ""}
        for i, data in enumerate(stream_iter):
            if data["error_code"] == 0:
                output = data["text"].strip()
                # conv.update_last_message(output + "▌")
                conv.update_last_message(output + html_code)
                yield (state, state.to_gradio_chatbot()) + (disable_btn,) * 5
            else:
                output = data["text"] + f"\n\n(error_code: {data['error_code']})"
                conv.update_last_message(output)
                yield (state, state.to_gradio_chatbot()) + (
                    disable_btn,
                    disable_btn,
                    disable_btn,
                    enable_btn,
                    enable_btn,
                )
                return
        output = data["text"].strip()
        conv.update_last_message(output)
        yield (state, state.to_gradio_chatbot()) + (enable_btn,) * 5
    except requests.exceptions.RequestException as e:
        conv.update_last_message(
            f"{SERVER_ERROR_MSG}\n\n"
            f"(error_code: {ErrorCode.GRADIO_REQUEST_ERROR}, {e})"
        )
        yield (state, state.to_gradio_chatbot()) + (
            disable_btn,
            disable_btn,
            disable_btn,
            enable_btn,
            enable_btn,
        )
        return
    except Exception as e:
        conv.update_last_message(
            f"{SERVER_ERROR_MSG}\n\n"
            f"(error_code: {ErrorCode.GRADIO_STREAM_UNKNOWN_ERROR}, {e})"
        )
        yield (state, state.to_gradio_chatbot()) + (
            disable_btn,
            disable_btn,
            disable_btn,
            enable_btn,
            enable_btn,
        )
        return

    finish_tstamp = time.time()
    logger.info(f"{output}")

    # We load the image because gradio accepts base64 but that increases file size by ~1.33x
    loaded_images = [load_image(image) for image in images]
    images_hash = [hashlib.md5(image.tobytes()).hexdigest() for image in loaded_images]
    image_filenames = []
    for image, hash_str in zip(loaded_images, images_hash):
        t = datetime.datetime.now()
        filename = os.path.join(
            "serve_images",
            f"{hash_str}.jpg",
        )

        if use_remote_storage:
            image_url = upload_image_file_to_gcs(image, filename)
            image_filenames.append(image_url)
        else:
            filename = os.path.join(LOGDIR, filename)
            if not os.path.isfile(filename):
                os.makedirs(os.path.dirname(filename), exist_ok=True)
                image.save(filename)

            image_filenames.append(hash_str)

    filename = get_conv_log_filename()
    if "llava" in model_name:
        filename = filename.replace("2024", "vision-tmp-2024")

    with open(filename, "a") as fout:
        data = {
            "tstamp": round(finish_tstamp, 4),
            "type": "chat",
            "model": model_name,
            "gen_params": {
                "temperature": temperature,
                "top_p": top_p,
                "max_new_tokens": max_new_tokens,
            },
            "start": round(start_tstamp, 4),
            "finish": round(finish_tstamp, 4),
            "state": state.dict(),
            "ip": get_ip(request),
<<<<<<< HEAD
=======
            "images": image_filenames,
>>>>>>> 50956158
        }
        fout.write(json.dumps(data) + "\n")
    get_remote_logger().log(data)


block_css = """
#notice_markdown .prose {
    font-size: 110% !important;
}
#notice_markdown th {
    display: none;
}
#notice_markdown td {
    padding-top: 6px;
    padding-bottom: 6px;
}
#arena_leaderboard_dataframe table {
    font-size: 115%;
}
#full_leaderboard_dataframe table {
    font-size: 115%;
}
#model_description_markdown {
    font-size: 110% !important;
}
#leaderboard_markdown .prose {
    font-size: 110% !important;
}
#leaderboard_markdown td {
    padding-top: 6px;
    padding-bottom: 6px;
}
#leaderboard_dataframe td {
    line-height: 0.1em;
}
#about_markdown .prose {
    font-size: 110% !important;
}
#ack_markdown .prose {
    font-size: 110% !important;
}
#chatbot .prose {
    font-size: 105% !important;
}
footer {
    display:none !important;
}
.sponsor-image-about img {
    margin: 0 20px;
    margin-top: 20px;
    height: 40px;
    max-height: 100%;
    width: auto;
    float: left;
}

.chatbot h1, h2, h3 {
    margin-top: 8px; /* Adjust the value as needed */
    margin-bottom: 0px; /* Adjust the value as needed */
    padding-bottom: 0px;
}

.chatbot h1 {
    font-size: 130%;
}
.chatbot h2 {
    font-size: 120%;
}
.chatbot h3 {
    font-size: 110%;
}
.chatbot p:not(:first-child) {
    margin-top: 8px;
}

.typing {
    display: inline-block;
}

.cursor {
    display: inline-block;
    width: 7px;
    height: 1em;
    background-color: black;
    vertical-align: middle;
    animation: blink 1s infinite;
}

.dark .cursor {
    display: inline-block;
    width: 7px;
    height: 1em;
    background-color: white;
    vertical-align: middle;
    animation: blink 1s infinite;
}

@keyframes blink {
    0%, 50% { opacity: 1; }
    50.1%, 100% { opacity: 0; }
}
"""


def get_model_description_md(models):
    model_description_md = """
| | | |
| ---- | ---- | ---- |
"""
    ct = 0
    visited = set()
    for i, name in enumerate(models):
        minfo = get_model_info(name)
        if minfo.simple_name in visited:
            continue
        visited.add(minfo.simple_name)
        one_model_md = f"[{minfo.simple_name}]({minfo.link}): {minfo.description}"

        if ct % 3 == 0:
            model_description_md += "|"
        model_description_md += f" {one_model_md} |"
        if ct % 3 == 2:
            model_description_md += "\n"
        ct += 1
    return model_description_md


def build_about():
    about_markdown = """
# About Us
Chatbot Arena is an open-source research project developed by members from [LMSYS](https://lmsys.org) and UC Berkeley [SkyLab](https://sky.cs.berkeley.edu/). Our mission is to build an open platform to evaluate LLMs by human preference in the real-world.
We open-source our [FastChat](https://github.com/lm-sys/FastChat) project at GitHub and release chat and human feedback dataset. We invite everyone to join us!

## Arena Core Team
- [Lianmin Zheng](https://lmzheng.net/) (co-lead), [Wei-Lin Chiang](https://infwinston.github.io/) (co-lead), [Ying Sheng](https://sites.google.com/view/yingsheng/home), [Joseph E. Gonzalez](https://people.eecs.berkeley.edu/~jegonzal/), [Ion Stoica](http://people.eecs.berkeley.edu/~istoica/)

## Past Members
- [Siyuan Zhuang](https://scholar.google.com/citations?user=KSZmI5EAAAAJ), [Hao Zhang](https://cseweb.ucsd.edu/~haozhang/)

## Learn more
- Chatbot Arena [paper](https://arxiv.org/abs/2403.04132), [launch blog](https://lmsys.org/blog/2023-05-03-arena/), [dataset](https://github.com/lm-sys/FastChat/blob/main/docs/dataset_release.md), [policy](https://lmsys.org/blog/2024-03-01-policy/)
- LMSYS-Chat-1M dataset [paper](https://arxiv.org/abs/2309.11998), LLM Judge [paper](https://arxiv.org/abs/2306.05685)

## Contact Us
- Follow our [X](https://x.com/lmsysorg), [Discord](https://discord.gg/HSWAKCrnFx) or email us at lmsys.org@gmail.com
- File issues on [GitHub](https://github.com/lm-sys/FastChat)
- Download our datasets and models on [HuggingFace](https://huggingface.co/lmsys)

## Acknowledgment
We thank [SkyPilot](https://github.com/skypilot-org/skypilot) and [Gradio](https://github.com/gradio-app/gradio) team for their system support.
We also thank [Kaggle](https://www.kaggle.com/), [MBZUAI](https://mbzuai.ac.ae/), [a16z](https://www.a16z.com/), [Together AI](https://www.together.ai/), [Anyscale](https://www.anyscale.com/), [HuggingFace](https://huggingface.co/) for their generous sponsorship. Learn more about partnership [here](https://lmsys.org/donations/).

<div class="sponsor-image-about">
    <img src="https://storage.googleapis.com/public-arena-asset/kaggle.png" alt="Kaggle">
    <img src="https://storage.googleapis.com/public-arena-asset/mbzuai.jpeg" alt="MBZUAI">
    <img src="https://storage.googleapis.com/public-arena-asset/a16z.jpeg" alt="a16z">
    <img src="https://storage.googleapis.com/public-arena-asset/together.png" alt="Together AI">
    <img src="https://storage.googleapis.com/public-arena-asset/anyscale.png" alt="AnyScale">
    <img src="https://storage.googleapis.com/public-arena-asset/huggingface.png" alt="HuggingFace">
</div>
"""
    gr.Markdown(about_markdown, elem_id="about_markdown")


def build_single_model_ui(models, add_promotion_links=False):
    promotion = (
        """
- | [GitHub](https://github.com/lm-sys/FastChat) | [Dataset](https://github.com/lm-sys/FastChat/blob/main/docs/dataset_release.md) | [Twitter](https://twitter.com/lmsysorg) | [Discord](https://discord.gg/HSWAKCrnFx) |
- Introducing Llama 2: The Next Generation Open Source Large Language Model. [[Website]](https://ai.meta.com/llama/)
- Vicuna: An Open-Source Chatbot Impressing GPT-4 with 90% ChatGPT Quality. [[Blog]](https://lmsys.org/blog/2023-03-30-vicuna/)

## 🤖 Choose any model to chat
"""
        if add_promotion_links
        else ""
    )

    notice_markdown = f"""
# 🏔️ Chat with Open Large Language Models
{promotion}
"""

    state = gr.State()
    gr.Markdown(notice_markdown, elem_id="notice_markdown")

    with gr.Group(elem_id="share-region-named"):
        with gr.Row(elem_id="model_selector_row"):
            model_selector = gr.Dropdown(
                choices=models,
                value=models[0] if len(models) > 0 else "",
                interactive=True,
                show_label=False,
                container=False,
            )
        with gr.Row():
            with gr.Accordion(
                f"🔍 Expand to see the descriptions of {len(models)} models",
                open=False,
            ):
                model_description_md = get_model_description_md(models)
                gr.Markdown(model_description_md, elem_id="model_description_markdown")

        chatbot = gr.Chatbot(
            elem_id="chatbot",
            label="Scroll down and start chatting",
            height=550,
            show_copy_button=True,
        )
    with gr.Row():
        textbox = gr.Textbox(
            show_label=False,
            placeholder="👉 Enter your prompt and press ENTER",
            elem_id="input_box",
        )
        send_btn = gr.Button(value="Send", variant="primary", scale=0)

    with gr.Row() as button_row:
        upvote_btn = gr.Button(value="👍  Upvote", interactive=False)
        downvote_btn = gr.Button(value="👎  Downvote", interactive=False)
        flag_btn = gr.Button(value="⚠️  Flag", interactive=False)
        regenerate_btn = gr.Button(value="🔄  Regenerate", interactive=False)
        clear_btn = gr.Button(value="🗑️  Clear history", interactive=False)

    with gr.Accordion("Parameters", open=False) as parameter_row:
        temperature = gr.Slider(
            minimum=0.0,
            maximum=1.0,
            value=0.7,
            step=0.1,
            interactive=True,
            label="Temperature",
        )
        top_p = gr.Slider(
            minimum=0.0,
            maximum=1.0,
            value=1.0,
            step=0.1,
            interactive=True,
            label="Top P",
        )
        max_output_tokens = gr.Slider(
            minimum=16,
            maximum=2048,
            value=1024,
            step=64,
            interactive=True,
            label="Max output tokens",
        )

    if add_promotion_links:
        gr.Markdown(acknowledgment_md, elem_id="ack_markdown")

    # Register listeners
    imagebox = gr.State(None)
    btn_list = [upvote_btn, downvote_btn, flag_btn, regenerate_btn, clear_btn]
    upvote_btn.click(
        upvote_last_response,
        [state, model_selector],
        [textbox, upvote_btn, downvote_btn, flag_btn],
    )
    downvote_btn.click(
        downvote_last_response,
        [state, model_selector],
        [textbox, upvote_btn, downvote_btn, flag_btn],
    )
    flag_btn.click(
        flag_last_response,
        [state, model_selector],
        [textbox, upvote_btn, downvote_btn, flag_btn],
    )
    regenerate_btn.click(
        regenerate, state, [state, chatbot, textbox, imagebox] + btn_list
    ).then(
        bot_response,
        [state, temperature, top_p, max_output_tokens],
        [state, chatbot] + btn_list,
    )
    clear_btn.click(clear_history, None, [state, chatbot, textbox, imagebox] + btn_list)

    model_selector.change(
        clear_history, None, [state, chatbot, textbox, imagebox] + btn_list
    )

    textbox.submit(
        add_text,
        [state, model_selector, textbox, imagebox],
        [state, chatbot, textbox, imagebox] + btn_list,
    ).then(
        bot_response,
        [state, temperature, top_p, max_output_tokens],
        [state, chatbot] + btn_list,
    )
    send_btn.click(
        add_text,
        [state, model_selector, textbox, imagebox],
        [state, chatbot, textbox, imagebox] + btn_list,
    ).then(
        bot_response,
        [state, temperature, top_p, max_output_tokens],
        [state, chatbot] + btn_list,
    )

    return [state, model_selector]


def build_demo(models):
    with gr.Blocks(
        title="Chat with Open Large Language Models",
        theme=gr.themes.Default(),
        css=block_css,
    ) as demo:
        url_params = gr.JSON(visible=False)

        state, model_selector = build_single_model_ui(models)

        if args.model_list_mode not in ["once", "reload"]:
            raise ValueError(f"Unknown model list mode: {args.model_list_mode}")

        if args.show_terms_of_use:
            load_js = get_window_url_params_with_tos_js
        else:
            load_js = get_window_url_params_js

        demo.load(
            load_demo,
            [url_params],
            [
                state,
                model_selector,
            ],
            js=load_js,
        )

    return demo


if __name__ == "__main__":
    parser = argparse.ArgumentParser()
    parser.add_argument("--host", type=str, default="0.0.0.0")
    parser.add_argument("--port", type=int)
    parser.add_argument(
        "--share",
        action="store_true",
        help="Whether to generate a public, shareable link",
    )
    parser.add_argument(
        "--controller-url",
        type=str,
        default="http://localhost:21001",
        help="The address of the controller",
    )
    parser.add_argument(
        "--concurrency-count",
        type=int,
        default=10,
        help="The concurrency count of the gradio queue",
    )
    parser.add_argument(
        "--model-list-mode",
        type=str,
        default="once",
        choices=["once", "reload"],
        help="Whether to load the model list once or reload the model list every time",
    )
    parser.add_argument(
        "--moderate",
        action="store_true",
        help="Enable content moderation to block unsafe inputs",
    )
    parser.add_argument(
        "--show-terms-of-use",
        action="store_true",
        help="Shows term of use before loading the demo",
    )
    parser.add_argument(
        "--register-api-endpoint-file",
        type=str,
        help="Register API-based model endpoints from a JSON file",
    )
    parser.add_argument(
        "--gradio-auth-path",
        type=str,
        help='Set the gradio authentication file path. The file should contain one or more user:password pairs in this format: "u1:p1,u2:p2,u3:p3"',
    )
    parser.add_argument(
        "--gradio-root-path",
        type=str,
        help="Sets the gradio root path, eg /abc/def. Useful when running behind a reverse-proxy or at a custom URL path prefix",
    )
    args = parser.parse_args()
    logger.info(f"args: {args}")

    # Set global variables
    set_global_vars(args.controller_url, args.moderate)
    models, all_models = get_model_list(
        args.controller_url, args.register_api_endpoint_file, vision_arena=False
    )

    # Set authorization credentials
    auth = None
    if args.gradio_auth_path is not None:
        auth = parse_gradio_auth_creds(args.gradio_auth_path)

    # Launch the demo
    demo = build_demo(models)
    demo.queue(
        default_concurrency_limit=args.concurrency_count,
        status_update_rate=10,
        api_open=False,
    ).launch(
        server_name=args.host,
        server_port=args.port,
        share=args.share,
        max_threads=200,
        auth=auth,
        root_path=args.gradio_root_path,
    )<|MERGE_RESOLUTION|>--- conflicted
+++ resolved
@@ -599,10 +599,7 @@
             "finish": round(finish_tstamp, 4),
             "state": state.dict(),
             "ip": get_ip(request),
-<<<<<<< HEAD
-=======
             "images": image_filenames,
->>>>>>> 50956158
         }
         fout.write(json.dumps(data) + "\n")
     get_remote_logger().log(data)
