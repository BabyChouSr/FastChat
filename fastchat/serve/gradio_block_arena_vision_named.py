"""
Multimodal Chatbot Arena (side-by-side) tab.
Users chat with two chosen models.
"""

import json
import os
import time
from typing import List, Union

import gradio as gr
import numpy as np

from fastchat.constants import (
    TEXT_MODERATION_MSG,
    IMAGE_MODERATION_MSG,
    MODERATION_MSG,
    CONVERSATION_LIMIT_MSG,
    SLOW_MODEL_MSG,
    INPUT_CHAR_LEN_LIMIT,
    CONVERSATION_TURN_LIMIT,
    SURVEY_LINK,
)
from fastchat.model.model_adapter import get_conversation_template
from fastchat.serve.gradio_block_arena_named import (
    flash_buttons,
    share_click,
    bot_response_multi,
)
from fastchat.serve.gradio_block_arena_vision import (
    get_vqa_sample,
    set_invisible_image,
    set_visible_image,
    add_image,
    _prepare_text_with_image,
    convert_images_to_conversation_format,
<<<<<<< HEAD
    enable_multimodal_keep_input,
    enable_multimodal_clear_input,
)
from fastchat.serve.moderation.moderator import (
    BaseContentModerator,
    AzureAndOpenAIContentModerator,
=======
    enable_multimodal,
    disable_multimodal,
    invisible_text,
    invisible_btn,
    visible_text,
>>>>>>> 1ccbe8ba
)
from fastchat.serve.gradio_global_state import Context
from fastchat.serve.gradio_web_server import (
    State,
    bot_response,
    get_conv_log_filename,
    no_change_btn,
    enable_btn,
    disable_btn,
    invisible_btn,
    acknowledgment_md,
    get_ip,
    get_model_description_md,
    enable_text,
)
from fastchat.serve.remote_logger import get_remote_logger
from fastchat.utils import (
    build_logger,
)


logger = build_logger("gradio_web_server_multi", "gradio_web_server_multi.log")

num_sides = 2
enable_moderation = False


def load_demo_side_by_side_vision_named(context: Context):
    states = [None] * num_sides

    # default to the text models
    models = context.text_models

    model_left = models[0] if len(models) > 0 else ""
    if len(models) > 1:
        weights = ([8] * 4 + [4] * 8 + [1] * 64)[: len(models) - 1]
        weights = weights / np.sum(weights)
        model_right = np.random.choice(models[1:], p=weights)
    else:
        model_right = model_left

    all_models = list(set(context.text_models + context.vision_models))
    selector_updates = [
        gr.Dropdown(choices=all_models, value=model_left, visible=True),
        gr.Dropdown(choices=all_models, value=model_right, visible=True),
    ]

    return states + selector_updates


def clear_history_example(request: gr.Request):
    logger.info(f"clear_history_example (named). ip: {get_ip(request)}")
    return (
        [None] * num_sides
        + [None] * num_sides
<<<<<<< HEAD
        + [enable_multimodal_keep_input]
=======
        + [enable_multimodal, invisible_text, invisible_btn]
>>>>>>> 1ccbe8ba
        + [invisible_btn] * 4
        + [disable_btn] * 2
    )


def vote_last_response(states, vote_type, model_selectors, request: gr.Request):
    filename = get_conv_log_filename(states[0].is_vision, states[0].has_csam_image)
    with open(filename, "a") as fout:
        data = {
            "tstamp": round(time.time(), 4),
            "type": vote_type,
            "models": [x for x in model_selectors],
            "states": [x.dict() for x in states],
            "ip": get_ip(request),
        }
        fout.write(json.dumps(data) + "\n")
    get_remote_logger().log(data)


def leftvote_last_response(
    state0, state1, model_selector0, model_selector1, request: gr.Request
):
    logger.info(f"leftvote (named). ip: {get_ip(request)}")
    vote_last_response(
        [state0, state1], "leftvote", [model_selector0, model_selector1], request
    )
    return (None,) + (disable_btn,) * 4


def rightvote_last_response(
    state0, state1, model_selector0, model_selector1, request: gr.Request
):
    logger.info(f"rightvote (named). ip: {get_ip(request)}")
    vote_last_response(
        [state0, state1], "rightvote", [model_selector0, model_selector1], request
    )
    return (None,) + (disable_btn,) * 4


def tievote_last_response(
    state0, state1, model_selector0, model_selector1, request: gr.Request
):
    logger.info(f"tievote (named). ip: {get_ip(request)}")
    vote_last_response(
        [state0, state1], "tievote", [model_selector0, model_selector1], request
    )
    return (None,) + (disable_btn,) * 4


def bothbad_vote_last_response(
    state0, state1, model_selector0, model_selector1, request: gr.Request
):
    logger.info(f"bothbad_vote (named). ip: {get_ip(request)}")
    vote_last_response(
        [state0, state1], "bothbad_vote", [model_selector0, model_selector1], request
    )
    return (None,) + (disable_btn,) * 4


def regenerate(state0, state1, request: gr.Request):
    logger.info(f"regenerate (named). ip: {get_ip(request)}")
    states = [state0, state1]
    if state0.regen_support and state1.regen_support:
        for i in range(num_sides):
            states[i].conv.update_last_message(None)
            states[i].content_moderator.update_last_moderation_response(None)
        return (
            states
            + [x.to_gradio_chatbot() for x in states]
            + [None]
            + [disable_btn] * 6
        )
    states[0].skip_next = True
    states[1].skip_next = True
    return (
        states + [x.to_gradio_chatbot() for x in states] + [None] + [no_change_btn] * 6
    )


def clear_history(request: gr.Request):
    logger.info(f"clear_history (named). ip: {get_ip(request)}")
    return (
        [None] * num_sides
        + [None] * num_sides
<<<<<<< HEAD
        + [enable_multimodal_clear_input]
=======
        + [enable_multimodal, invisible_text, invisible_btn]
>>>>>>> 1ccbe8ba
        + [invisible_btn] * 4
        + [disable_btn] * 2
    )


def add_text(
    state0,
    state1,
    model_selector0,
    model_selector1,
    chat_input: Union[str, dict],
    context: Context,
    request: gr.Request,
):
    if isinstance(chat_input, dict):
        text, images = chat_input["text"], chat_input["files"]
    else:
        text, images = chat_input, []

    if len(images) > 0:
        if (
            model_selector0 in context.text_models
            and model_selector0 not in context.vision_models
        ):
            gr.Warning(f"{model_selector0} is a text-only model. Image is ignored.")
            images = []
        if (
            model_selector1 in context.text_models
            and model_selector1 not in context.vision_models
        ):
            gr.Warning(f"{model_selector1} is a text-only model. Image is ignored.")
            images = []

    ip = get_ip(request)
    logger.info(f"add_text (named). ip: {ip}. len: {len(text)}")
    states = [state0, state1]
    model_selectors = [model_selector0, model_selector1]

    # Init states if necessary
    for i in range(num_sides):
        if states[i] is None and len(images) == 0:
            states[i] = State(model_selectors[i], is_vision=False)
        elif states[i] is None and len(images) > 0:
            states[i] = State(model_selectors[i], is_vision=True)

    if len(text) <= 0:
        for i in range(num_sides):
            states[i].skip_next = True
        return (
            states
            + [x.to_gradio_chatbot() for x in states]
            + [None, "", no_change_btn]
            + [
                no_change_btn,
            ]
            * 6
        )

    model_list = [states[i].model_name for i in range(num_sides)]
    all_conv_text_left = states[0].conv.get_prompt()
    all_conv_text_right = states[0].conv.get_prompt()
    all_conv_text = (
        all_conv_text_left[-1000:] + all_conv_text_right[-1000:] + "\nuser: " + text
    )

    images = convert_images_to_conversation_format(images)

    # Use the first state to get the moderation response because this is based on user input so it is independent of the model
    if len(images) > 0:
        moderation_type_to_response_map = states[
            0
        ].content_moderator.image_and_text_moderation_filter(
            images[0], text, model_list, do_moderation=False
        )
    else:
        moderation_type_to_response_map = states[
            0
        ].content_moderator.image_and_text_moderation_filter(
            None, text, model_list, do_moderation=False
        )
    text_flagged, nsfw_flag, csam_flag = (
        moderation_type_to_response_map["text_moderation"]["flagged"],
        moderation_type_to_response_map["nsfw_moderation"]["flagged"],
        moderation_type_to_response_map["csam_moderation"]["flagged"],
    )

    if csam_flag:
        states[0].has_csam_image, states[1].has_csam_image = True, True

    for state in states:
        state.content_moderator.append_moderation_response(
            moderation_type_to_response_map
        )

    if text_flagged or nsfw_flag:
        logger.info(f"violate moderation. ip: {ip}. text: {text}")

    conv = states[0].conv
    if (len(conv.messages) - conv.offset) // 2 >= CONVERSATION_TURN_LIMIT:
        logger.info(f"conversation turn limit. ip: {ip}. text: {text}")
        for i in range(num_sides):
            states[i].skip_next = True
        return (
            states
            + [x.to_gradio_chatbot() for x in states]
            + [{"text": CONVERSATION_LIMIT_MSG}, "", no_change_btn]
            + [
                no_change_btn,
            ]
            * 6
        )

    if text_flagged or nsfw_flag:
        logger.info(f"violate moderation. ip: {ip}. text: {text}")
        gradio_chatbot_list = [x.to_gradio_chatbot() for x in states]
        for i in range(num_sides):
            post_processed_text = _prepare_text_with_image(states[i], text, images)
            states[i].conv.append_message(states[i].conv.roles[0], post_processed_text)
            states[i].skip_next = True
        gr.Warning(MODERATION_MSG)
        return (
            states
<<<<<<< HEAD
            + gradio_chatbot_list
            + [None]
=======
            + [x.to_gradio_chatbot() for x in states]
            + [{"text": IMAGE_MODERATION_MSG}, "", no_change_btn]
>>>>>>> 1ccbe8ba
            + [
                no_change_btn,
            ]
            * 6
        )

    text = text[:INPUT_CHAR_LEN_LIMIT]  # Hard cut-off
    for i in range(num_sides):
        post_processed_text = _prepare_text_with_image(
            states[i],
            text,
            images,
        )
        states[i].conv.append_message(states[i].conv.roles[0], post_processed_text)
        states[i].conv.append_message(states[i].conv.roles[1], None)
        states[i].skip_next = False

    return (
        states
        + [x.to_gradio_chatbot() for x in states]
        + [disable_multimodal, visible_text, enable_btn]
        + [
            disable_btn,
        ]
        * 6
    )


<<<<<<< HEAD
def build_side_by_side_vision_ui_named(models, random_questions=None):
    notice_markdown = f"""
=======
def build_side_by_side_vision_ui_named(context: Context, random_questions=None):
    notice_markdown = """
>>>>>>> 1ccbe8ba
# ⚔️  LMSYS Chatbot Arena (Multimodal): Benchmarking LLMs and VLMs in the Wild
[Blog](https://lmsys.org/blog/2023-05-03-arena/) | [GitHub](https://github.com/lm-sys/FastChat) | [Paper](https://arxiv.org/abs/2403.04132) | [Dataset](https://github.com/lm-sys/FastChat/blob/main/docs/dataset_release.md) | [Twitter](https://twitter.com/lmsysorg) | [Discord](https://discord.gg/HSWAKCrnFx)

{SURVEY_LINK}

## 📜 Rules
- Chat with any two models side-by-side and vote!
- You can continue chatting for multiple rounds.
- Click "Clear history" to start a new round.
- You can only chat with <span style='color: #DE3163; font-weight: bold'>one image per conversation</span>. You can upload images less than 15MB. Click the "Random Example" button to chat with a random image.

**❗️ For research purposes, we log user prompts and images, and may release this data to the public in the future. Please do not upload any confidential or personal information.**

## 🤖 Choose two models to compare
"""

    states = [gr.State() for _ in range(num_sides)]
    model_selectors = [None] * num_sides
    chatbots = [None] * num_sides

    notice = gr.Markdown(notice_markdown, elem_id="notice_markdown")

    text_and_vision_models = list(set(context.text_models + context.vision_models))
    context_state = gr.State(context)

    with gr.Row():
        with gr.Column(scale=2, visible=False) as image_column:
            imagebox = gr.Image(
                type="pil",
                show_label=False,
                interactive=False,
            )

        with gr.Column(scale=5):
            with gr.Group(elem_id="share-region-anony"):
                with gr.Accordion(
                    f"🔍 Expand to see the descriptions of {len(text_and_vision_models)} models",
                    open=False,
                ):
                    model_description_md = get_model_description_md(
                        text_and_vision_models
                    )
                    gr.Markdown(
                        model_description_md, elem_id="model_description_markdown"
                    )

                with gr.Row():
                    for i in range(num_sides):
                        with gr.Column():
                            model_selectors[i] = gr.Dropdown(
                                choices=text_and_vision_models,
                                value=text_and_vision_models[i]
                                if len(text_and_vision_models) > i
                                else "",
                                interactive=True,
                                show_label=False,
                                container=False,
                            )

                with gr.Row():
                    for i in range(num_sides):
                        label = "Model A" if i == 0 else "Model B"
                        with gr.Column():
                            chatbots[i] = gr.Chatbot(
                                label=label,
                                elem_id=f"chatbot",
                                height=650,
                                show_copy_button=True,
                            )

    with gr.Row():
        leftvote_btn = gr.Button(
            value="👈  A is better", visible=False, interactive=False
        )
        rightvote_btn = gr.Button(
            value="👉  B is better", visible=False, interactive=False
        )
        tie_btn = gr.Button(value="🤝  Tie", visible=False, interactive=False)
        bothbad_btn = gr.Button(
            value="👎  Both are bad", visible=False, interactive=False
        )

    with gr.Row():
        textbox = gr.Textbox(
            show_label=False,
            placeholder="👉 Enter your prompt and press ENTER",
            elem_id="input_box",
            visible=False,
        )

        send_btn = gr.Button(
            value="Send", variant="primary", scale=0, visible=False, interactive=False
        )

        multimodal_textbox = gr.MultimodalTextbox(
            file_types=["image"],
            show_label=False,
            placeholder="Enter your prompt or add image here",
            container=True,
            elem_id="input_box",
        )

    with gr.Row() as button_row:
        if random_questions:
            global vqa_samples
            with open(random_questions, "r") as f:
                vqa_samples = json.load(f)
            random_btn = gr.Button(value="🎲 Random Example", interactive=True)
        clear_btn = gr.Button(value="🗑️  Clear history", interactive=False)
        regenerate_btn = gr.Button(value="🔄  Regenerate", interactive=False)
        share_btn = gr.Button(value="📷  Share")

    with gr.Accordion("Parameters", open=False) as parameter_row:
        temperature = gr.Slider(
            minimum=0.0,
            maximum=1.0,
            value=0.7,
            step=0.1,
            interactive=True,
            label="Temperature",
        )
        top_p = gr.Slider(
            minimum=0.0,
            maximum=1.0,
            value=1.0,
            step=0.1,
            interactive=True,
            label="Top P",
        )
        max_output_tokens = gr.Slider(
            minimum=16,
            maximum=2048,
            value=1024,
            step=64,
            interactive=True,
            label="Max output tokens",
        )

    gr.Markdown(acknowledgment_md, elem_id="ack_markdown")

    # Register listeners
    btn_list = [
        leftvote_btn,
        rightvote_btn,
        tie_btn,
        bothbad_btn,
        regenerate_btn,
        clear_btn,
    ]
    leftvote_btn.click(
        leftvote_last_response,
        states + model_selectors,
        [textbox, leftvote_btn, rightvote_btn, tie_btn, bothbad_btn],
    )
    rightvote_btn.click(
        rightvote_last_response,
        states + model_selectors,
        [textbox, leftvote_btn, rightvote_btn, tie_btn, bothbad_btn],
    )
    tie_btn.click(
        tievote_last_response,
        states + model_selectors,
        [textbox, leftvote_btn, rightvote_btn, tie_btn, bothbad_btn],
    )
    bothbad_btn.click(
        bothbad_vote_last_response,
        states + model_selectors,
        [textbox, leftvote_btn, rightvote_btn, tie_btn, bothbad_btn],
    )
    regenerate_btn.click(
        regenerate, states, states + chatbots + [textbox] + btn_list
    ).then(
        bot_response_multi,
        states + [temperature, top_p, max_output_tokens],
        states + chatbots + btn_list,
    ).then(
        flash_buttons, [], btn_list
    )
    clear_btn.click(
        clear_history,
        None,
        states + chatbots + [multimodal_textbox, textbox, send_btn] + btn_list,
    )

    share_js = """
function (a, b, c, d) {
    const captureElement = document.querySelector('#share-region-named');
    html2canvas(captureElement)
        .then(canvas => {
            canvas.style.display = 'none'
            document.body.appendChild(canvas)
            return canvas
        })
        .then(canvas => {
            const image = canvas.toDataURL('image/png')
            const a = document.createElement('a')
            a.setAttribute('download', 'chatbot-arena.png')
            a.setAttribute('href', image)
            a.click()
            canvas.remove()
        });
    return [a, b, c, d];
}
"""
    share_btn.click(share_click, states + model_selectors, [], js=share_js)

    for i in range(num_sides):
        model_selectors[i].change(
            clear_history,
            None,
            states + chatbots + [multimodal_textbox, textbox, send_btn] + btn_list,
        ).then(set_visible_image, [multimodal_textbox], [image_column])

    multimodal_textbox.input(add_image, [multimodal_textbox], [imagebox]).then(
        set_visible_image, [multimodal_textbox], [image_column]
    ).then(
        clear_history_example,
        None,
        states + chatbots + [multimodal_textbox, textbox, send_btn] + btn_list,
    )

    multimodal_textbox.submit(
        add_text,
        states + model_selectors + [multimodal_textbox, context_state],
        states + chatbots + [multimodal_textbox, textbox, send_btn] + btn_list,
    ).then(set_invisible_image, [], [image_column]).then(
        bot_response_multi,
        states + [temperature, top_p, max_output_tokens],
        states + chatbots + btn_list,
    ).then(
        flash_buttons, [], btn_list
    )

    textbox.submit(
        add_text,
        states + model_selectors + [textbox, context_state],
        states + chatbots + [multimodal_textbox, textbox, send_btn] + btn_list,
    ).then(set_invisible_image, [], [image_column]).then(
        bot_response_multi,
        states + [temperature, top_p, max_output_tokens],
        states + chatbots + btn_list,
    ).then(
        flash_buttons, [], btn_list
    )

    send_btn.click(
        add_text,
        states + model_selectors + [textbox, context_state],
        states + chatbots + [multimodal_textbox, textbox, send_btn] + btn_list,
    ).then(set_invisible_image, [], [image_column]).then(
        bot_response_multi,
        states + [temperature, top_p, max_output_tokens],
        states + chatbots + btn_list,
    ).then(
        flash_buttons, [], btn_list
    )

    if random_questions:
        random_btn.click(
            get_vqa_sample,  # First, get the VQA sample
            [],  # Pass the path to the VQA samples
            [multimodal_textbox, imagebox],  # Outputs are textbox and imagebox
        ).then(set_visible_image, [multimodal_textbox], [image_column]).then(
            clear_history_example,
            None,
            states + chatbots + [multimodal_textbox, textbox, send_btn] + btn_list,
        )

    return states + model_selectors<|MERGE_RESOLUTION|>--- conflicted
+++ resolved
@@ -34,20 +34,17 @@
     add_image,
     _prepare_text_with_image,
     convert_images_to_conversation_format,
-<<<<<<< HEAD
     enable_multimodal_keep_input,
     enable_multimodal_clear_input,
-)
-from fastchat.serve.moderation.moderator import (
-    BaseContentModerator,
-    AzureAndOpenAIContentModerator,
-=======
     enable_multimodal,
     disable_multimodal,
     invisible_text,
     invisible_btn,
     visible_text,
->>>>>>> 1ccbe8ba
+)
+from fastchat.serve.moderation.moderator import (
+    BaseContentModerator,
+    AzureAndOpenAIContentModerator,
 )
 from fastchat.serve.gradio_global_state import Context
 from fastchat.serve.gradio_web_server import (
@@ -103,11 +100,7 @@
     return (
         [None] * num_sides
         + [None] * num_sides
-<<<<<<< HEAD
-        + [enable_multimodal_keep_input]
-=======
-        + [enable_multimodal, invisible_text, invisible_btn]
->>>>>>> 1ccbe8ba
+        + [enable_multimodal_keep_input, invisible_text, invisible_btn]
         + [invisible_btn] * 4
         + [disable_btn] * 2
     )
@@ -192,11 +185,7 @@
     return (
         [None] * num_sides
         + [None] * num_sides
-<<<<<<< HEAD
-        + [enable_multimodal_clear_input]
-=======
-        + [enable_multimodal, invisible_text, invisible_btn]
->>>>>>> 1ccbe8ba
+        + [enable_multimodal_clear_input, invisible_text, invisible_btn]
         + [invisible_btn] * 4
         + [disable_btn] * 2
     )
@@ -319,13 +308,8 @@
         gr.Warning(MODERATION_MSG)
         return (
             states
-<<<<<<< HEAD
             + gradio_chatbot_list
             + [None]
-=======
-            + [x.to_gradio_chatbot() for x in states]
-            + [{"text": IMAGE_MODERATION_MSG}, "", no_change_btn]
->>>>>>> 1ccbe8ba
             + [
                 no_change_btn,
             ]
@@ -354,13 +338,8 @@
     )
 
 
-<<<<<<< HEAD
-def build_side_by_side_vision_ui_named(models, random_questions=None):
-    notice_markdown = f"""
-=======
 def build_side_by_side_vision_ui_named(context: Context, random_questions=None):
     notice_markdown = """
->>>>>>> 1ccbe8ba
 # ⚔️  LMSYS Chatbot Arena (Multimodal): Benchmarking LLMs and VLMs in the Wild
 [Blog](https://lmsys.org/blog/2023-05-03-arena/) | [GitHub](https://github.com/lm-sys/FastChat) | [Paper](https://arxiv.org/abs/2403.04132) | [Dataset](https://github.com/lm-sys/FastChat/blob/main/docs/dataset_release.md) | [Twitter](https://twitter.com/lmsysorg) | [Discord](https://discord.gg/HSWAKCrnFx)
 
