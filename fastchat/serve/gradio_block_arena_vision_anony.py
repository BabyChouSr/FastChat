--- conflicted
+++ resolved
@@ -411,13 +411,8 @@
     )
 
 
-<<<<<<< HEAD
-def build_side_by_side_vision_ui_anony(text_models, vl_models, random_questions=None):
-    notice_markdown = f"""
-=======
 def build_side_by_side_vision_ui_anony(context: Context, random_questions=None):
     notice_markdown = """
->>>>>>> 1ccbe8ba
 # ⚔️  LMSYS Chatbot Arena (Multimodal): Benchmarking LLMs and VLMs in the Wild
 [Blog](https://lmsys.org/blog/2023-05-03-arena/) | [GitHub](https://github.com/lm-sys/FastChat) | [Paper](https://arxiv.org/abs/2403.04132) | [Dataset](https://github.com/lm-sys/FastChat/blob/main/docs/dataset_release.md) | [Twitter](https://twitter.com/lmsysorg) | [Discord](https://discord.gg/HSWAKCrnFx) | [Kaggle Competition](https://www.kaggle.com/competitions/lmsys-chatbot-arena)
 
@@ -438,12 +433,9 @@
     states = [gr.State() for _ in range(num_sides)]
     model_selectors = [None] * num_sides
     chatbots = [None] * num_sides
-<<<<<<< HEAD
     show_vote_buttons = gr.State(True)
 
-=======
     context_state = gr.State(context)
->>>>>>> 1ccbe8ba
     gr.Markdown(notice_markdown, elem_id="notice_markdown")
     text_and_vision_models = list(set(context.text_models + context.vision_models))
 
