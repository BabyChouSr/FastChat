"""
Live monitor of the website statistics and leaderboard.

Dependency:
sudo apt install pkg-config libicu-dev
pip install pytz gradio gdown plotly polyglot pyicu pycld2 tabulate
"""

import argparse
import ast
import json
import pickle
import os
import threading
import time

import pandas as pd
import gradio as gr
import numpy as np

from fastchat.serve.monitor.basic_stats import report_basic_stats, get_log_files
from fastchat.serve.monitor.clean_battle_data import clean_battle_data
from fastchat.serve.monitor.elo_analysis import report_elo_analysis_results
from fastchat.utils import build_logger, get_window_url_params_js


notebook_url = (
    "https://colab.research.google.com/drive/1KdwokPjirkTmpO_P1WByFNFiqxWQquwH"
)

basic_component_values = [None] * 6
leader_component_values = [None] * 5


def make_default_md_1(arena_df, elo_results, mirror=False):
    link_color = "#1976D2"  # This color should be clear in both light and dark mode
    leaderboard_md = f"""
    # 🏆 LMSYS Chatbot Arena Leaderboard 
    <a href='https://lmsys.org/blog/2023-05-03-arena/' style='color: {link_color}; text-decoration: none;'>Blog</a> |
    <a href='https://arxiv.org/abs/2403.04132' style='color: {link_color}; text-decoration: none;'>Paper</a> |
    <a href='https://github.com/lm-sys/FastChat' style='color: {link_color}; text-decoration: none;'>GitHub</a> |
    <a href='https://github.com/lm-sys/FastChat/blob/main/docs/dataset_release.md' style='color: {link_color}; text-decoration: none;'>Dataset</a> |
    <a href='https://twitter.com/lmsysorg' style='color: {link_color}; text-decoration: none;'>Twitter</a> |
    <a href='https://discord.gg/HSWAKCrnFx' style='color: {link_color}; text-decoration: none;'>Discord</a>
    """

    return leaderboard_md


def make_default_md_2(arena_df, elo_results, mirror=False):
    mirror_str = "<span style='color: red; font-weight: bold'>This is a mirror of the live leaderboard created and maintained by the <a href='https://lmsys.org' style='color: red; text-decoration: none;'>LMSYS Organization</a>. Please link to <a href='https://leaderboard.lmsys.org' style='color: #B00020; text-decoration: none;'>leaderboard.lmsys.org</a> for citation purposes.</span>"
    leaderboard_md = f"""
    {mirror_str if mirror else ""}
    
    LMSYS Chatbot Arena is a crowdsourced open platform for LLM evals. We've collected over 1,000,000 human pairwise comparisons to rank LLMs with the Bradley-Terry model and display the model ratings in Elo-scale.
    You can find more details in our paper. **Chatbot arena is dependent on community participation, please contribute by casting your vote!**
    """

    return leaderboard_md


def make_arena_leaderboard_md(arena_df, last_updated_time):
    total_votes = sum(arena_df["num_battles"]) // 2
    total_models = len(arena_df)
    space = "&nbsp;&nbsp;&nbsp;"

    leaderboard_md = f"""
Total #models: **{total_models}**.{space} Total #votes: **{"{:,}".format(total_votes)}**.{space} Last updated: {last_updated_time}.

📣 **NEW!** View leaderboard for different categories (e.g., coding, long user query)! This is still in preview and subject to change.

Code to recreate leaderboard tables and plots in this [notebook]({notebook_url}). You can contribute your vote at [chat.lmsys.org](https://chat.lmsys.org)!

***Rank (UB)**: model's ranking (upper-bound), defined by one + the number of models that are statistically better than the target model.
Model A is statistically better than model B when A's lower-bound score is greater than B's upper-bound score (in 95% confidence interval).
See Figure 1 below for visualization of the confidence intervals of model scores.
"""
    return leaderboard_md


def make_category_arena_leaderboard_md(arena_df, arena_subset_df, name="Overall"):
    total_votes = sum(arena_df["num_battles"]) // 2
    total_models = len(arena_df)
    space = "&nbsp;&nbsp;&nbsp;"
    total_subset_votes = sum(arena_subset_df["num_battles"]) // 2
    total_subset_models = len(arena_subset_df)
    leaderboard_md = f"""### {cat_name_to_explanation[name]}
#### {space} #models: **{total_subset_models} ({round(total_subset_models/total_models *100)}%)** {space} #votes: **{"{:,}".format(total_subset_votes)} ({round(total_subset_votes/total_votes * 100)}%)**{space}
"""
    return leaderboard_md


def make_full_leaderboard_md(elo_results):
    leaderboard_md = """
Three benchmarks are displayed: **Arena Elo**, **MT-Bench** and **MMLU**.
- [Chatbot Arena](https://chat.lmsys.org/?arena) - a crowdsourced, randomized battle platform. We use 500K+ user votes to compute model strength.
- [MT-Bench](https://arxiv.org/abs/2306.05685): a set of challenging multi-turn questions. We use GPT-4 to grade the model responses.
- [MMLU](https://arxiv.org/abs/2009.03300) (5-shot): a test to measure a model's multitask accuracy on 57 tasks.

💻 Code: The MT-bench scores (single-answer grading on a scale of 10) are computed by [fastchat.llm_judge](https://github.com/lm-sys/FastChat/tree/main/fastchat/llm_judge).
The MMLU scores are mostly computed by [InstructEval](https://github.com/declare-lab/instruct-eval).
Higher values are better for all benchmarks. Empty cells mean not available.
"""
    return leaderboard_md


def make_leaderboard_md_live(elo_results):
    leaderboard_md = f"""
# Leaderboard
Last updated: {elo_results["last_updated_datetime"]}
{elo_results["leaderboard_table"]}
"""
    return leaderboard_md


def update_elo_components(
    max_num_files, elo_results_file, ban_ip_file, exclude_model_names
):
    log_files = get_log_files(max_num_files)

    # Leaderboard
    if elo_results_file is None:  # Do live update
        ban_ip_list = json.load(open(ban_ip_file)) if ban_ip_file else None
        battles = clean_battle_data(
            log_files, exclude_model_names, ban_ip_list=ban_ip_list
        )
        elo_results = report_elo_analysis_results(battles, scale=2)

        leader_component_values[0] = make_leaderboard_md_live(elo_results)
        leader_component_values[1] = elo_results["win_fraction_heatmap"]
        leader_component_values[2] = elo_results["battle_count_heatmap"]
        leader_component_values[3] = elo_results["bootstrap_elo_rating"]
        leader_component_values[4] = elo_results["average_win_rate_bar"]

    # Basic stats
    basic_stats = report_basic_stats(log_files)
    md0 = f"Last updated: {basic_stats['last_updated_datetime']}"

    md1 = "### Action Histogram\n"
    md1 += basic_stats["action_hist_md"] + "\n"

    md2 = "### Anony. Vote Histogram\n"
    md2 += basic_stats["anony_vote_hist_md"] + "\n"

    md3 = "### Model Call Histogram\n"
    md3 += basic_stats["model_hist_md"] + "\n"

    md4 = "### Model Call (Last 24 Hours)\n"
    md4 += basic_stats["num_chats_last_24_hours"] + "\n"

    basic_component_values[0] = md0
    basic_component_values[1] = basic_stats["chat_dates_bar"]
    basic_component_values[2] = md1
    basic_component_values[3] = md2
    basic_component_values[4] = md3
    basic_component_values[5] = md4


def update_worker(
    max_num_files, interval, elo_results_file, ban_ip_file, exclude_model_names
):
    while True:
        tic = time.time()
        update_elo_components(
            max_num_files, elo_results_file, ban_ip_file, exclude_model_names
        )
        durtaion = time.time() - tic
        print(f"update duration: {durtaion:.2f} s")
        time.sleep(max(interval - durtaion, 0))


def load_demo(url_params, request: gr.Request):
    logger.info(f"load_demo. ip: {request.client.host}. params: {url_params}")
    return basic_component_values + leader_component_values


def model_hyperlink(model_name, link):
    return f'<a target="_blank" href="{link}" style="color: var(--link-text-color); text-decoration: underline;text-decoration-style: dotted;">{model_name}</a>'


def load_leaderboard_table_csv(filename, add_hyperlink=True):
    lines = open(filename).readlines()
    heads = [v.strip() for v in lines[0].split(",")]
    rows = []
    for i in range(1, len(lines)):
        row = [v.strip() for v in lines[i].split(",")]
        for j in range(len(heads)):
            item = {}
            for h, v in zip(heads, row):
                if h == "Arena Elo rating":
                    if v != "-":
                        v = int(ast.literal_eval(v))
                    else:
                        v = np.nan
                elif h == "MMLU":
                    if v != "-":
                        v = round(ast.literal_eval(v) * 100, 1)
                    else:
                        v = np.nan
                elif h == "MT-bench (win rate %)":
                    if v != "-":
                        v = round(ast.literal_eval(v[:-1]), 1)
                    else:
                        v = np.nan
                elif h == "MT-bench (score)":
                    if v != "-":
                        v = round(ast.literal_eval(v), 2)
                    else:
                        v = np.nan
                item[h] = v
            if add_hyperlink:
                item["Model"] = model_hyperlink(item["Model"], item["Link"])
        rows.append(item)

    return rows


def build_basic_stats_tab():
    empty = "Loading ..."
    basic_component_values[:] = [empty, None, empty, empty, empty, empty]

    md0 = gr.Markdown(empty)
    gr.Markdown("#### Figure 1: Number of model calls and votes")
    plot_1 = gr.Plot(show_label=False)
    with gr.Row():
        with gr.Column():
            md1 = gr.Markdown(empty)
        with gr.Column():
            md2 = gr.Markdown(empty)
    with gr.Row():
        with gr.Column():
            md3 = gr.Markdown(empty)
        with gr.Column():
            md4 = gr.Markdown(empty)
    return [md0, plot_1, md1, md2, md3, md4]


def get_full_table(arena_df, model_table_df):
    values = []
    for i in range(len(model_table_df)):
        row = []
        model_key = model_table_df.iloc[i]["key"]
        model_name = model_table_df.iloc[i]["Model"]
        # model display name
        row.append(model_name)
        if model_key in arena_df.index:
            idx = arena_df.index.get_loc(model_key)
            row.append(round(arena_df.iloc[idx]["rating"]))
        else:
            row.append(np.nan)
        row.append(model_table_df.iloc[i]["MT-bench (score)"])
        row.append(model_table_df.iloc[i]["MMLU"])
        # Organization
        row.append(model_table_df.iloc[i]["Organization"])
        # license
        row.append(model_table_df.iloc[i]["License"])

        values.append(row)
    values.sort(key=lambda x: -x[1] if not np.isnan(x[1]) else 1e9)
    return values


def create_ranking_str(ranking, ranking_difference):
    if ranking_difference > 0:
        return f"{int(ranking)} \u2191"
    elif ranking_difference < 0:
        return f"{int(ranking)} \u2193"
    else:
        return f"{int(ranking)}"


def recompute_final_ranking(arena_df):
    # compute ranking based on CI
    ranking = {}
    for i, model_a in enumerate(arena_df.index):
        ranking[model_a] = 1
        for j, model_b in enumerate(arena_df.index):
            if i == j:
                continue
            if (
                arena_df.loc[model_b]["rating_q025"]
                > arena_df.loc[model_a]["rating_q975"]
            ):
                ranking[model_a] += 1
    return list(ranking.values())


def highlight_top_models(df):
    def highlight_max_rank(s):
        # Pastel Yellow with transparency, rgba(red, green, blue, alpha)
        highlight_color = "rgba(255, 255, 128, 0.2)"  # 50% transparent
        if int(s["Rank* (UB)"].replace("↑", "").replace("↓", "")) == 1:
            return [f"background-color: {highlight_color}" for _ in s]
        else:
            return ["" for _ in s]

    # Apply and return the styled DataFrame
    return df.apply(highlight_max_rank, axis=1)


def get_arena_table(arena_df, model_table_df, arena_subset_df=None):
    arena_df = arena_df.sort_values(
        by=["final_ranking", "rating"], ascending=[True, False]
    )
    arena_df["final_ranking"] = recompute_final_ranking(arena_df)
<<<<<<< HEAD
    # sort by final_ranking, if the same, then by rating
=======
>>>>>>> c5223e34
    arena_df = arena_df.sort_values(
        by=["final_ranking", "rating"], ascending=[True, False]
    )

    # sort by rating
    if arena_subset_df is not None:
        # filter out models not in the arena_df
        arena_subset_df = arena_subset_df[arena_subset_df.index.isin(arena_df.index)]
        arena_subset_df = arena_subset_df.sort_values(by=["rating"], ascending=False)
        arena_subset_df["final_ranking"] = recompute_final_ranking(arena_subset_df)
        # keep only the models in the subset in arena_df and recompute final_ranking
        arena_df = arena_df[arena_df.index.isin(arena_subset_df.index)]
        # recompute final ranking
        arena_df["final_ranking"] = recompute_final_ranking(arena_df)

        # assign ranking by the order
        arena_subset_df["final_ranking_no_tie"] = range(1, len(arena_subset_df) + 1)
        arena_df["final_ranking_no_tie"] = range(1, len(arena_df) + 1)
        # join arena_df and arena_subset_df on index
        arena_df = arena_subset_df.join(
            arena_df["final_ranking"], rsuffix="_global", how="inner"
        )
        arena_df["ranking_difference"] = (
            arena_df["final_ranking_global"] - arena_df["final_ranking"]
        )

        arena_df = arena_df.sort_values(
            by=["final_ranking", "rating"], ascending=[True, False]
        )
        arena_df["final_ranking"] = arena_df.apply(
            lambda x: create_ranking_str(x["final_ranking"], x["ranking_difference"]),
            axis=1,
        )

    arena_df["final_ranking"] = arena_df["final_ranking"].astype(str)

    values = []
    for i in range(len(arena_df)):
        row = []
        model_key = arena_df.index[i]
        try:  # this is a janky fix for where the model key is not in the model table (model table and arena table dont contain all the same models)
            model_name = model_table_df[model_table_df["key"] == model_key][
                "Model"
            ].values[0]
            # rank
            ranking = arena_df.iloc[i].get("final_ranking") or i + 1
            row.append(ranking)
            if arena_subset_df is not None:
                row.append(arena_df.iloc[i].get("ranking_difference") or 0)
            # model display name
            row.append(model_name)
            # elo rating
            row.append(round(arena_df.iloc[i]["rating"]))
            upper_diff = round(
                arena_df.iloc[i]["rating_q975"] - arena_df.iloc[i]["rating"]
            )
            lower_diff = round(
                arena_df.iloc[i]["rating"] - arena_df.iloc[i]["rating_q025"]
            )
            row.append(f"+{upper_diff}/-{lower_diff}")
            # num battles
            row.append(round(arena_df.iloc[i]["num_battles"]))
            # Organization
            row.append(
                model_table_df[model_table_df["key"] == model_key][
                    "Organization"
                ].values[0]
            )
            # license
            row.append(
                model_table_df[model_table_df["key"] == model_key]["License"].values[0]
            )
            cutoff_date = model_table_df[model_table_df["key"] == model_key][
                "Knowledge cutoff date"
            ].values[0]
            if cutoff_date == "-":
                row.append("Unknown")
            else:
                row.append(cutoff_date)
            values.append(row)
        except Exception as e:
            print(f"{model_key} - {e}")
    return values


key_to_category_name = {
    "full": "Overall",
    "dedup": "De-duplicate Top Redundant Queries (soon to be default)",
    "coding": "Coding",
    "hard_6": "Hard Prompts (Overall)",
    "hard_english_6": "Hard Prompts (English)",
    "long_user": "Longer Query",
    "english": "English",
    "chinese": "Chinese",
    "french": "French",
    "german": "German",
    "spanish": "Spanish",
    "russian": "Russian",
    "japanese": "Japanese",
    "no_tie": "Exclude Ties",
    "no_short": "Exclude Short Query (< 5 tokens)",
    "no_refusal": "Exclude Refusal",
    "overall_limit_5_user_vote": "overall_limit_5_user_vote",
    "full_old": "Overall (Deprecated)",
}
cat_name_to_explanation = {
    "Overall": "Overall Questions",
    "De-duplicate Top Redundant Queries (soon to be default)": "De-duplicate top redundant queries (top 0.1%). See details in [blog post](https://lmsys.org/blog/2024-05-17-category-hard/#note-enhancing-quality-through-de-duplication).",
    "Coding": "Coding: whether conversation contains code snippets",
    "Hard Prompts (Overall)": "Hard Prompts (Overall): details in [blog post](https://lmsys.org/blog/2024-05-17-category-hard/)",
    "Hard Prompts (English)": "Hard Prompts (English), note: the delta is to English Category. details in [blog post](https://lmsys.org/blog/2024-05-17-category-hard/)",
    "Longer Query": "Longer Query (>= 500 tokens)",
    "English": "English Prompts",
    "Chinese": "Chinese Prompts",
    "French": "French Prompts",
    "German": "German Prompts",
    "Spanish": "Spanish Prompts",
    "Russian": "Russian Prompts",
    "Japanese": "Japanese Prompts",
    "Exclude Ties": "Exclude Ties and Bothbad",
    "Exclude Short Query (< 5 tokens)": "Exclude Short User Query (< 5 tokens)",
    "Exclude Refusal": 'Exclude model responses with refusal (e.g., "I cannot answer")',
    "overall_limit_5_user_vote": "overall_limit_5_user_vote",
    "Overall (Deprecated)": "Overall without De-duplicating Top Redundant Queries (top 0.1%). See details in [blog post](https://lmsys.org/blog/2024-05-17-category-hard/#note-enhancing-quality-through-de-duplication).",
}
cat_name_to_baseline = {
    "Hard Prompts (English)": "English",
}


def build_leaderboard_tab(
    elo_results_file, leaderboard_table_file, show_plot=False, mirror=False
):
    arena_dfs = {}
    category_elo_results = {}
    if elo_results_file is None:  # Do live update
        default_md = "Loading ..."
        p1 = p2 = p3 = p4 = None
    else:
        with open(elo_results_file, "rb") as fin:
            elo_results = pickle.load(fin)
            last_updated_time = None
            if "full" in elo_results:
                last_updated_time = elo_results["full"]["last_updated_datetime"].split(
                    " "
                )[0]
                for k in key_to_category_name.keys():
                    if k not in elo_results:
                        continue
                    arena_dfs[key_to_category_name[k]] = elo_results[k][
                        "leaderboard_table_df"
                    ]
                    category_elo_results[key_to_category_name[k]] = elo_results[k]

        p1 = category_elo_results["Overall"]["win_fraction_heatmap"]
        p2 = category_elo_results["Overall"]["battle_count_heatmap"]
        p3 = category_elo_results["Overall"]["bootstrap_elo_rating"]
        p4 = category_elo_results["Overall"]["average_win_rate_bar"]
        arena_df = arena_dfs["Overall"]
        default_md = make_default_md_1(
            arena_df, category_elo_results["Overall"], mirror=mirror
        )
        default_md_2 = make_default_md_2(
            arena_df, category_elo_results["Overall"], mirror=mirror
        )

    with gr.Row():
        with gr.Column(scale=4):
            md_1 = gr.Markdown(default_md, elem_id="leaderboard_markdown")
        with gr.Column(scale=1):
            vote_button = gr.Button("Vote!", link="https://chat.lmsys.org")
    md2 = gr.Markdown(default_md_2, elem_id="leaderboard_markdown")
    if leaderboard_table_file:
        data = load_leaderboard_table_csv(leaderboard_table_file)
        model_table_df = pd.DataFrame(data)

        with gr.Tabs() as tabs:
            # arena table
            arena_table_vals = get_arena_table(arena_df, model_table_df)
            with gr.Tab("Arena", id=0):
                md = make_arena_leaderboard_md(arena_df, last_updated_time)
                gr.Markdown(md, elem_id="leaderboard_markdown")
                with gr.Row():
                    with gr.Column(scale=2):
                        category_dropdown = gr.Dropdown(
                            choices=list(arena_dfs.keys()),
                            label="Category",
                            value="Overall",
                        )
                    default_category_details = make_category_arena_leaderboard_md(
                        arena_df, arena_df, name="Overall"
                    )
                    with gr.Column(scale=4, variant="panel"):
                        category_deets = gr.Markdown(
                            default_category_details, elem_id="category_deets"
                        )

                arena_vals = pd.DataFrame(
                    arena_table_vals,
                    columns=[
                        "Rank* (UB)",
                        "Model",
                        "Arena Elo",
                        "95% CI",
                        "Votes",
                        "Organization",
                        "License",
                        "Knowledge Cutoff",
                    ],
                )
                elo_display_df = gr.Dataframe(
                    headers=[
                        "Rank* (UB)",
                        "🤖 Model",
                        "⭐ Arena Elo",
                        "📊 95% CI",
                        "🗳️ Votes",
                        "Organization",
                        "License",
                        "Knowledge Cutoff",
                    ],
                    datatype=[
                        "str",
                        "markdown",
                        "number",
                        "str",
                        "number",
                        "str",
                        "str",
                        "str",
                    ],
                    # value=highlight_top_models(arena_vals.style),
                    value=arena_vals.style,
                    elem_id="arena_leaderboard_dataframe",
                    height=800,
                    column_widths=[70, 190, 100, 100, 90, 130, 150, 100],
                    wrap=True,
                )

                gr.Markdown(
                    f"""Note: in each category, we exclude models with fewer than 300 votes as their confidence intervals can be large.""",
                    elem_id="leaderboard_markdown",
                )

                leader_component_values[:] = [default_md, p1, p2, p3, p4]

                if show_plot:
                    more_stats_md = gr.Markdown(
                        f"""## More Statistics for Chatbot Arena (Overall)""",
                        elem_id="leaderboard_header_markdown",
                    )
                    with gr.Row():
                        with gr.Column():
                            gr.Markdown(
                                "#### Figure 1: Confidence Intervals on Model Strength (via Bootstrapping)",
                                elem_id="plot-title",
                            )
                            plot_3 = gr.Plot(p3, show_label=False, scale=0.95)
                        with gr.Column():
                            gr.Markdown(
                                "#### Figure 2: Average Win Rate Against All Other Models (Assuming Uniform Sampling and No Ties)",
                                elem_id="plot-title",
                            )
                            plot_4 = gr.Plot(p4, show_label=False, scale=0.95)
                    with gr.Row():
                        with gr.Column():
                            gr.Markdown(
                                "#### Figure 3: Fraction of Model A Wins for All Non-tied A vs. B Battles",
                                elem_id="plot-title",
                            )
                            plot_1 = gr.Plot(
                                p1, show_label=False, elem_id="plot-container"
                            )
                        with gr.Column():
                            gr.Markdown(
                                "#### Figure 4: Battle Count for Each Combination of Models (without Ties)",
                                elem_id="plot-title",
                            )
                            plot_2 = gr.Plot(p2, show_label=False)
            with gr.Tab("Full Leaderboard", id=1):
                md = make_full_leaderboard_md(elo_results)
                gr.Markdown(md, elem_id="leaderboard_markdown")
                full_table_vals = get_full_table(arena_df, model_table_df)
                gr.Dataframe(
                    headers=[
                        "Model",
                        "Arena Elo",
                        "MT-bench",
                        "MMLU",
                        "Organization",
                        "License",
                    ],
                    datatype=["markdown", "number", "number", "number", "str", "str"],
                    value=full_table_vals,
                    elem_id="full_leaderboard_dataframe",
                    column_widths=[200, 100, 100, 100, 150, 150],
                    height=800,
                    wrap=True,
                )
        if not show_plot:
            gr.Markdown(
                """ ## Visit our [HF space](https://huggingface.co/spaces/lmsys/chatbot-arena-leaderboard) for more analysis!
                If you want to see more models, please help us [add them](https://github.com/lm-sys/FastChat/blob/main/docs/arena.md#how-to-add-a-new-model).
                """,
                elem_id="leaderboard_markdown",
            )
    else:
        pass

    def update_leaderboard_df(arena_table_vals):
        elo_datarame = pd.DataFrame(
            arena_table_vals,
            columns=[
                "Rank* (UB)",
                "Delta",
                "Model",
                "Arena Elo",
                "95% CI",
                "Votes",
                "Organization",
                "License",
                "Knowledge Cutoff",
            ],
        )

        # goal: color the rows based on the rank with styler
        def highlight_max(s):
            # all items in S which contain up arrow should be green, down arrow should be red, otherwise black
            return [
                "color: green; font-weight: bold"
                if "\u2191" in v
                else "color: red; font-weight: bold"
                if "\u2193" in v
                else ""
                for v in s
            ]

        def highlight_rank_max(s):
            return [
                "color: green; font-weight: bold"
                if v > 0
                else "color: red; font-weight: bold"
                if v < 0
                else ""
                for v in s
            ]

        return elo_datarame.style.apply(highlight_max, subset=["Rank* (UB)"]).apply(
            highlight_rank_max, subset=["Delta"]
        )

    def update_leaderboard_and_plots(category):
        arena_subset_df = arena_dfs[category]
        arena_subset_df = arena_subset_df[arena_subset_df["num_battles"] > 300]
        elo_subset_results = category_elo_results[category]

        baseline_category = cat_name_to_baseline.get(category, "Overall")
        arena_df = arena_dfs[baseline_category]
        arena_values = get_arena_table(
            arena_df,
            model_table_df,
            arena_subset_df=arena_subset_df if category != "Overall" else None,
        )
        if category != "Overall":
            arena_values = update_leaderboard_df(arena_values)
            # arena_values = highlight_top_models(arena_values)
            arena_values = gr.Dataframe(
                headers=[
                    "Rank* (UB)",
                    "Delta",
                    "Model",
                    "Arena Elo",
                    "95% CI",
                    "Votes",
                    "Organization",
                    "License",
                    "Knowledge Cutoff",
                ],
                datatype=[
                    "str",
                    "number",
                    "markdown",
                    "number",
                    "str",
                    "number",
                    "str",
                    "str",
                    "str",
                ],
                value=arena_values,
                elem_id="arena_leaderboard_dataframe",
                height=800,
                column_widths=[70, 70, 200, 90, 100, 90, 120, 150, 100],
                wrap=True,
            )
        else:
            # not_arena_values = pd.DataFrame(arena_values, columns=["Rank* (UB)",
            #         "Model",
            #         "Arena Elo",
            #         "95% CI",
            #         "Votes",
            #         "Organization",
            #         "License",
            #         "Knowledge Cutoff",],
            #         )
            # arena_values = highlight_top_models(not_arena_values.style)
            arena_values = gr.Dataframe(
                headers=[
                    "Rank* (UB)",
                    "🤖 Model",
                    "⭐ Arena Elo",
                    "📊 95% CI",
                    "🗳️ Votes",
                    "Organization",
                    "License",
                    "Knowledge Cutoff",
                ],
                datatype=[
                    "str",
                    "markdown",
                    "number",
                    "str",
                    "number",
                    "str",
                    "str",
                    "str",
                ],
                value=arena_values,
                elem_id="arena_leaderboard_dataframe",
                height=800,
                column_widths=[70, 190, 100, 100, 90, 140, 150, 100],
                wrap=True,
            )

        p1 = elo_subset_results["win_fraction_heatmap"]
        p2 = elo_subset_results["battle_count_heatmap"]
        p3 = elo_subset_results["bootstrap_elo_rating"]
        p4 = elo_subset_results["average_win_rate_bar"]
        more_stats_md = f"""## More Statistics for Chatbot Arena - {category}
        """
        leaderboard_md = make_category_arena_leaderboard_md(
            arena_df, arena_subset_df, name=category
        )
        return arena_values, p1, p2, p3, p4, more_stats_md, leaderboard_md

    category_dropdown.change(
        update_leaderboard_and_plots,
        inputs=[category_dropdown],
        outputs=[
            elo_display_df,
            plot_1,
            plot_2,
            plot_3,
            plot_4,
            more_stats_md,
            category_deets,
        ],
    )

    from fastchat.serve.gradio_web_server import acknowledgment_md

    with gr.Accordion(
        "Citation",
        open=True,
    ):
        citation_md = """
            ### Citation
            Please cite the following paper if you find our leaderboard or dataset helpful.
            ```
            @misc{chiang2024chatbot,
                title={Chatbot Arena: An Open Platform for Evaluating LLMs by Human Preference},
                author={Wei-Lin Chiang and Lianmin Zheng and Ying Sheng and Anastasios Nikolas Angelopoulos and Tianle Li and Dacheng Li and Hao Zhang and Banghua Zhu and Michael Jordan and Joseph E. Gonzalez and Ion Stoica},
                year={2024},
                eprint={2403.04132},
                archivePrefix={arXiv},
                primaryClass={cs.AI}
            }
            """
        gr.Markdown(citation_md, elem_id="leaderboard_markdown")
        gr.Markdown(acknowledgment_md, elem_id="ack_markdown")

    if show_plot:
        return [md_1, plot_1, plot_2, plot_3, plot_4]
    return [md_1]


def build_demo(elo_results_file, leaderboard_table_file):
    from fastchat.serve.gradio_web_server import block_css

    text_size = gr.themes.sizes.text_lg
    # load theme from theme.json
    theme = gr.themes.Default.load("theme.json")
    # set text size to large
    theme.text_size = text_size
    theme.set(
        button_large_text_size="40px",
        button_small_text_size="40px",
        button_large_text_weight="1000",
        button_small_text_weight="1000",
        button_shadow="*shadow_drop_lg",
        button_shadow_hover="*shadow_drop_lg",
        checkbox_label_shadow="*shadow_drop_lg",
        button_shadow_active="*shadow_inset",
        button_secondary_background_fill="*primary_300",
        button_secondary_background_fill_dark="*primary_700",
        button_secondary_background_fill_hover="*primary_200",
        button_secondary_background_fill_hover_dark="*primary_500",
        button_secondary_text_color="*primary_800",
        button_secondary_text_color_dark="white",
    )

    with gr.Blocks(
        title="Chatbot Arena Leaderboard",
        # theme=gr.themes.Default(text_size=text_size),
        theme=theme,
        css=block_css,
    ) as demo:
        with gr.Tabs() as tabs:
            with gr.Tab("Leaderboard", id=0):
                leader_components = build_leaderboard_tab(
                    elo_results_file,
                    leaderboard_table_file,
                    show_plot=True,
                    mirror=False,
                )

            with gr.Tab("Basic Stats", id=1):
                basic_components = build_basic_stats_tab()

        url_params = gr.JSON(visible=False)
        demo.load(
            load_demo,
            [url_params],
            basic_components + leader_components,
            js=get_window_url_params_js,
        )

    return demo


if __name__ == "__main__":
    parser = argparse.ArgumentParser()
    parser.add_argument("--host", type=str, default="0.0.0.0")
    parser.add_argument("--port", type=int)
    parser.add_argument("--share", action="store_true")
    parser.add_argument("--concurrency-count", type=int, default=10)
    parser.add_argument("--update-interval", type=int, default=300)
    parser.add_argument("--max-num-files", type=int)
    parser.add_argument("--elo-results-file", type=str)
    parser.add_argument("--leaderboard-table-file", type=str)
    parser.add_argument("--ban-ip-file", type=str)
    parser.add_argument("--exclude-model-names", type=str, nargs="+")
    parser.add_argument("--password", type=str, default=None, nargs="+")
    args = parser.parse_args()

    logger = build_logger("monitor", "monitor.log")
    logger.info(f"args: {args}")

    if args.elo_results_file is None:  # Do live update
        update_thread = threading.Thread(
            target=update_worker,
            args=(
                args.max_num_files,
                args.update_interval,
                args.elo_results_file,
                args.ban_ip_file,
                args.exclude_model_names,
            ),
        )
        update_thread.start()

    demo = build_demo(args.elo_results_file, args.leaderboard_table_file)
    demo.queue(
        default_concurrency_limit=args.concurrency_count,
        status_update_rate=10,
        api_open=False,
    ).launch(
        server_name=args.host,
        server_port=args.port,
        share=args.share,
        max_threads=200,
        auth=(args.password[0], args.password[1]) if args.password else None,
    )<|MERGE_RESOLUTION|>--- conflicted
+++ resolved
@@ -303,10 +303,6 @@
         by=["final_ranking", "rating"], ascending=[True, False]
     )
     arena_df["final_ranking"] = recompute_final_ranking(arena_df)
-<<<<<<< HEAD
-    # sort by final_ranking, if the same, then by rating
-=======
->>>>>>> c5223e34
     arena_df = arena_df.sort_values(
         by=["final_ranking", "rating"], ascending=[True, False]
     )
