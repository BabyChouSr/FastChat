--- conflicted
+++ resolved
@@ -524,10 +524,7 @@
 
     def to_reka_api_messages(self):
         from fastchat.serve.vision.image import ImageFormat
-<<<<<<< HEAD
         from reka import ChatMessage, TypedMediaContent, TypedText
-=======
->>>>>>> e5dc446f
 
         ret = []
         for i, (_, msg) in enumerate(self.messages[self.offset :]):
@@ -535,7 +532,6 @@
                 if type(msg) == tuple:
                     text, images = msg
                     for image in images:
-<<<<<<< HEAD
                         if image.image_format == ImageFormat.BYTES:
                             ret.append(
                                 ChatMessage(
@@ -551,19 +547,6 @@
                                     ],
                                     role="user",
                                 )
-=======
-                        if image.image_format == ImageFormat.URL:
-                            ret.append(
-                                {"type": "human", "text": text, "media_url": image.url}
-                            )
-                        elif image.image_format == ImageFormat.BYTES:
-                            ret.append(
-                                {
-                                    "type": "human",
-                                    "text": text,
-                                    "media_url": f"data:image/{image.filetype};base64,{image.base64_str}",
-                                }
->>>>>>> e5dc446f
                             )
                 else:
                     ret.append(
@@ -1149,8 +1132,6 @@
         sep_style=SeparatorStyle.DEFAULT,
         sep=None,
         max_image_size_mb=5 / 1.5,
-<<<<<<< HEAD
-=======
     )
 )
 
@@ -1228,7 +1209,6 @@
         sep_style=SeparatorStyle.DEFAULT,
         sep=None,
         max_image_size_mb=5 / 1.5,
->>>>>>> e5dc446f
     )
 )
 
@@ -2119,25 +2099,6 @@
     )
 )
 
-<<<<<<< HEAD
-register_conv_template(
-    Conversation(
-        name="leopard",
-        system_message=(
-            "You are Yolo, a helpful AI assistant Large Language Model, made by Yolo AI. "
-            "You are kind and you respond with helpful content in a professional and elaborated manner. "
-            "You were trained in early 2024 and have a knowledge cutoff of February 2024. "
-            "When relevant, you format your output in Markdown."
-        ),
-        roles=("user", "assistant"),
-        sep_style=SeparatorStyle.DEFAULT,
-        sep=None,
-    )
-)
-
-
-=======
->>>>>>> e5dc446f
 if __name__ == "__main__":
     from fastchat.conversation import get_conv_template
 
