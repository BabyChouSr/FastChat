"""
Conversation prompt templates.

We kindly request that you import fastchat instead of copying this file if you wish to use it.
If you have any changes in mind, please contribute back so the community can benefit collectively and continue to maintain these valuable templates.
"""

import base64
import dataclasses
from enum import auto, IntEnum
from io import BytesIO
import os
from typing import List, Any, Dict, Union, Tuple


class SeparatorStyle(IntEnum):
    """Separator styles."""

    ADD_COLON_SINGLE = auto()
    ADD_COLON_TWO = auto()
    ADD_COLON_SPACE_SINGLE = auto()
    NO_COLON_SINGLE = auto()
    NO_COLON_TWO = auto()
    ADD_NEW_LINE_SINGLE = auto()
    LLAMA2 = auto()
    LLAMA3 = auto()
    CHATGLM = auto()
    CHATML = auto()
    CHATINTERN = auto()
    DOLLY = auto()
    RWKV = auto()
    PHOENIX = auto()
    ROBIN = auto()
    FALCON_CHAT = auto()
    CHATGLM3 = auto()
    DEEPSEEK_CHAT = auto()
    METAMATH = auto()
    YUAN2 = auto()
    GEMMA = auto()
    CLLM = auto()
    DEFAULT = auto()


IMAGE_PLACEHOLDER_STR = "$$<image>$$"


@dataclasses.dataclass
class Conversation:
    """A class that manages prompt templates and keeps all conversation history."""

    # The name of this template
    name: str
    # The template of the system prompt
    system_template: str = "{system_message}"
    # The system message
    system_message: str = ""
    # The names of two roles
    roles: Tuple[str] = ("USER", "ASSISTANT")
    # All messages. Each item is (role, message).
    # Each message is either a string or a tuple of (string, List[image_url]).
    messages: List[List[str]] = ()
    # The number of few shot examples
    offset: int = 0
    # The separator style and configurations
    sep_style: SeparatorStyle = SeparatorStyle.ADD_COLON_SINGLE
    sep: str = "\n"
    sep2: str = None
    # Stop criteria (the default one is EOS token)
    stop_str: Union[str, List[str]] = None
    # Stops generation if meeting any token in this list
    stop_token_ids: List[int] = None

    def get_prompt(self) -> str:
        """Get the prompt for generation."""
        system_prompt = self.system_template.format(system_message=self.system_message)
        if self.sep_style == SeparatorStyle.ADD_COLON_SINGLE:
            ret = system_prompt + self.sep
            for role, message in self.messages:
                if message:
                    ret += role + ": " + message + self.sep
                else:
                    ret += role + ":"
            return ret
        elif self.sep_style == SeparatorStyle.ADD_COLON_TWO:
            seps = [self.sep, self.sep2]
            ret = system_prompt + seps[0]
            for i, (role, message) in enumerate(self.messages):
                if message:
                    if type(message) is tuple:
                        message, images = message
                        message = IMAGE_PLACEHOLDER_STR * len(images) + message
                    ret += role + ": " + message + seps[i % 2]
                else:
                    ret += role + ":"
            return ret
        elif self.sep_style == SeparatorStyle.ADD_COLON_SPACE_SINGLE:
            ret = system_prompt + self.sep
            for role, message in self.messages:
                if message:
                    ret += role + ": " + message + self.sep
                else:
                    ret += role + ": "  # must be end with a space
            return ret
        elif self.sep_style == SeparatorStyle.ADD_NEW_LINE_SINGLE:
            ret = "" if system_prompt == "" else system_prompt + self.sep
            for role, message in self.messages:
                if message:
                    ret += role + "\n" + message + self.sep
                else:
                    ret += role + "\n"
            return ret
        elif self.sep_style == SeparatorStyle.NO_COLON_SINGLE:
            ret = system_prompt
            for role, message in self.messages:
                if message:
                    ret += role + message + self.sep
                else:
                    ret += role
            return ret
        elif self.sep_style == SeparatorStyle.NO_COLON_TWO:
            seps = [self.sep, self.sep2]
            ret = system_prompt
            for i, (role, message) in enumerate(self.messages):
                if message:
                    ret += role + message + seps[i % 2]
                else:
                    ret += role
            return ret
        elif self.sep_style == SeparatorStyle.RWKV:
            ret = system_prompt
            for i, (role, message) in enumerate(self.messages):
                if message:
                    ret += (
                        role
                        + ": "
                        + message.replace("\r\n", "\n").replace("\n\n", "\n")
                    )
                    ret += "\n\n"
                else:
                    ret += role + ":"
            return ret
        elif self.sep_style == SeparatorStyle.LLAMA2:
            seps = [self.sep, self.sep2]
            if self.system_message:
                ret = system_prompt
            else:
                ret = "[INST] "
            for i, (role, message) in enumerate(self.messages):
                tag = self.roles[i % 2]
                if message:
                    if i == 0:
                        ret += message + " "
                    else:
                        ret += tag + " " + message + seps[i % 2]
                else:
                    ret += tag
            return ret
        elif self.sep_style == SeparatorStyle.LLAMA3:
            ret = "<|begin_of_text|>"
            if self.system_message:
                ret += system_prompt
            else:
                ret += ""
            for i, (role, message) in enumerate(self.messages):
                if message:
                    ret += f"<|start_header_id|>{role}<|end_header_id|>\n\n"
                    ret += f"{message.strip()}<|eot_id|>"
                else:
                    ret += f"<|start_header_id|>{role}<|end_header_id|>\n\n"
            return ret
        elif self.sep_style == SeparatorStyle.CHATGLM:
            # source: https://huggingface.co/THUDM/chatglm-6b/blob/1d240ba371910e9282298d4592532d7f0f3e9f3e/modeling_chatglm.py#L1302-L1308
            # source2: https://huggingface.co/THUDM/chatglm2-6b/blob/e186c891cf64310ac66ef10a87e6635fa6c2a579/modeling_chatglm.py#L926
            round_add_n = 1 if self.name == "chatglm2" else 0
            if system_prompt:
                ret = system_prompt + self.sep
            else:
                ret = ""

            for i, (role, message) in enumerate(self.messages):
                if i % 2 == 0:
                    ret += f"[Round {i//2 + round_add_n}]{self.sep}"

                if message:
                    ret += f"{role}：{message}{self.sep}"
                else:
                    ret += f"{role}："
            return ret
        elif self.sep_style == SeparatorStyle.CHATML:
            ret = "" if system_prompt == "" else system_prompt + self.sep + "\n"
            for role, message in self.messages:
                if message:
                    if type(message) is tuple:
                        message, images = message
                        message = IMAGE_PLACEHOLDER_STR * len(images) + message
                    ret += role + "\n" + message + self.sep + "\n"
                else:
                    ret += role + "\n"
            return ret
        elif self.sep_style == SeparatorStyle.CHATGLM3:
            ret = ""
            if self.system_message:
                ret += system_prompt
            for role, message in self.messages:
                if message:
                    ret += role + "\n" + message
                else:
                    ret += role
            return ret
        elif self.sep_style == SeparatorStyle.CHATINTERN:
            # source: https://huggingface.co/internlm/internlm-chat-7b-8k/blob/bd546fa984b4b0b86958f56bf37f94aa75ab8831/modeling_internlm.py#L771
            seps = [self.sep, self.sep2]
            ret = system_prompt
            for i, (role, message) in enumerate(self.messages):
                if i % 2 == 0:
                    ret += "<s>"
                if message:
                    ret += role + ":" + message + seps[i % 2] + "\n"
                else:
                    ret += role + ":"
            return ret
        elif self.sep_style == SeparatorStyle.DOLLY:
            seps = [self.sep, self.sep2]
            ret = system_prompt
            for i, (role, message) in enumerate(self.messages):
                if message:
                    ret += role + ":\n" + message + seps[i % 2]
                    if i % 2 == 1:
                        ret += "\n\n"
                else:
                    ret += role + ":\n"
            return ret
        elif self.sep_style == SeparatorStyle.PHOENIX:
            ret = system_prompt
            for role, message in self.messages:
                if message:
                    ret += role + ": " + "<s>" + message + "</s>"
                else:
                    ret += role + ": " + "<s>"
            return ret
        elif self.sep_style == SeparatorStyle.ROBIN:
            ret = system_prompt + self.sep
            for role, message in self.messages:
                if message:
                    ret += role + ":\n" + message + self.sep
                else:
                    ret += role + ":\n"
            return ret
        elif self.sep_style == SeparatorStyle.FALCON_CHAT:
            ret = ""
            if self.system_message:
                ret += system_prompt + self.sep
            for role, message in self.messages:
                if message:
                    ret += role + ": " + message + self.sep
                else:
                    ret += role + ":"
            return ret
        elif self.sep_style == SeparatorStyle.METAMATH:
            ret = "" if system_prompt == "" else system_prompt + self.sep
            for i, (role, message) in enumerate(self.messages):
                # For MetaMath, sep2 is used to prefix the message.
                starting_sep = ":\n" if i % 2 == 0 else ": " + self.sep2
                ending_sep = self.sep if i % 2 == 0 else ""
                if message:
                    ret += role + starting_sep + message + ending_sep
                else:
                    ret += role + starting_sep
            return ret
        elif self.sep_style == SeparatorStyle.DEEPSEEK_CHAT:
            seps = [self.sep, self.sep2]
            ret = system_prompt
            for i, (role, message) in enumerate(self.messages):
                if message:
                    ret += role + ": " + message + seps[i % 2]
                else:
                    ret += role + ":"
            return ret
        elif self.sep_style == SeparatorStyle.YUAN2:
            seps = [self.sep, self.sep2]
            ret = ""
            if self.system_message:
                ret += system_prompt + seps[1]
            for _, message in self.messages:
                if message:
                    ret += message + "<n>"
                else:
                    ret += ""
            ret = ret.rstrip("<n>") + seps[0]
            return ret
        elif self.sep_style == SeparatorStyle.GEMMA:
            ret = "<bos>"
            for role, message in self.messages:
                if message:
                    ret += "<start_of_turn>" + role + "\n" + message + self.sep
                else:
                    ret += "<start_of_turn>" + role + "\n"
            return ret
        elif self.sep_style == SeparatorStyle.CLLM:
            seps = [self.sep, self.sep2]
            ret = system_prompt + seps[0]
            for i, (role, message) in enumerate(self.messages[-2:]):
                if message:
                    if type(message) is tuple:
                        message, images = message
                        message = IMAGE_PLACEHOLDER_STR * len(images) + message
                    ret += role + ": " + message + seps[i % 2]
                else:
                    ret += role + ":"
            return ret
        elif self.sep_style == SeparatorStyle.DEFAULT:
            ret = system_prompt + "\n"
            for role, message in self.messages:
                if message:
                    if type(message) is tuple:
                        message, images = message
                    ret += role + ": " + message + "\n"
                else:
                    ret += role + ":"
            return ret
        else:
            raise ValueError(f"Invalid style: {self.sep_style}")

    def get_images(self):
        images = []
        for i, (role, msg) in enumerate(self.messages[self.offset :]):
            if i % 2 == 0:
                if type(msg) is tuple:
                    for image in msg[1]:
                        images.append(image)

        return images

    def set_system_message(self, system_message: str):
        """Set the system message."""
        self.system_message = system_message

    def get_system_message(self):
        """return the system message."""
        return self.system_message

    def append_message(self, role: str, message: str):
        """Append a new message."""
        self.messages.append([role, message])

    def update_last_message(self, message: str):
        """Update the last output.

        The last message is typically set to be None when constructing the prompt,
        so we need to update it in-place after getting the response from a model.
        """
        self.messages[-1][1] = message

    def convert_image_to_base64(self, image):
        """Given an image, return the base64 encoded image string."""
        from PIL import Image
        import requests

        # Load image if it has not been loaded in yet
        if type(image) == str:
            if image.startswith("http://") or image.startswith("https://"):
                response = requests.get(image)
                image = Image.open(BytesIO(response.content)).convert("RGB")
            elif "base64" in image:
                # OpenAI format is: data:image/jpeg;base64,{base64_encoded_image_str}
                return image.split(",")[1]
            else:
                image = Image.open(image).convert("RGB")

        max_hw, min_hw = max(image.size), min(image.size)
        aspect_ratio = max_hw / min_hw
        max_len, min_len = 2048, 2048
        shortest_edge = int(min(max_len / aspect_ratio, min_len, min_hw))
        longest_edge = int(shortest_edge * aspect_ratio)
        W, H = image.size
        if longest_edge != max(image.size):
            if H > W:
                H, W = longest_edge, shortest_edge
            else:
                H, W = shortest_edge, longest_edge
            image = image.resize((W, H))

        buffered = BytesIO()
        image.save(buffered, format="PNG")
        img_b64_str = base64.b64encode(buffered.getvalue()).decode()

        return img_b64_str

    def to_gradio_chatbot(self):
        """Convert the conversation to gradio chatbot format."""
        ret = []
        for i, (role, msg) in enumerate(self.messages[self.offset :]):
            if i % 2 == 0:
                if type(msg) is tuple:
                    msg, image = msg
                    img_b64_str = image[0]  # Only one image on gradio at one time
                    if img_b64_str.startswith("http://") or img_b64_str.startswith(
                        "https://"
                    ):
                        img_str = f'<img src="{img_b64_str}" alt="user upload image" />'
                    else:
                        img_str = f'<img src="data:image/jpeg;base64,{img_b64_str}" alt="user upload image" />'
                    msg = img_str + msg.replace("<image>\n", "").strip()

                ret.append([msg, None])
            else:
                ret[-1][-1] = msg
        return ret

    def to_openai_image_format(self, image_urls):
        import base64

        openai_images = []
        for image_url in image_urls:
            if image_url.startswith("http://") or image_url.startswith(
                "https://"
            ):  # input is a url
                openai_images.append(image_url)
            elif image_url.lower().endswith(
                ("png", "jpg", "jpeg", "webp", "gif")
            ):  # input is a local image
                img_b64_str = self.convert_image_to_base64(image_url)
                filetype = image_url.split(".")[-1].lower()
                openai_images.append(f"data:image/{filetype};base64,{img_b64_str}")
            else:
                try:
                    assert (
                        base64.b64encode(base64.b64decode(image_url))
                        == image_url.encode()
                    ), "The image data is not a valid base64 encoded string"
                    openai_images.append(f"data:image/jpeg;base64,{image_url}")
                except:
                    raise ValueError(
                        f"This file is not valid or not currently supported by the OpenAI API: {image_url}"
                    )
        return openai_images

    def to_openai_vision_api_messages(self):
        """Convert the conversation to OpenAI vision api completion format"""
        ret = [
            {
                "role": "system",
                "content": [{"type": "text", "text": self.system_message}],
            }
        ]
        for i, (_, msg) in enumerate(self.messages[self.offset :]):
            if i % 2 == 0:
                if type(msg) is tuple:
                    content_list = [{"type": "text", "text": msg[0]}]

                    image_urls = self.to_openai_image_format(msg[1])
                    for image_url in image_urls:
                        content_list.append(
                            {"type": "image_url", "image_url": {"url": image_url}}
                        )

                    ret.append({"role": "user", "content": content_list})
                else:
                    ret.append(
                        {"role": "user", "content": [{"type": "text", "text": msg}]}
                    )
            else:
                if msg is not None:
                    ret.append(
                        {
                            "role": "assistant",
                            "content": [{"type": "text", "text": msg}],
                        }
                    )
        return ret

    def to_openai_api_messages(self):
        """Convert the conversation to OpenAI chat completion format."""
        if self.system_message == "":
            ret = []
        else:
            ret = [{"role": "system", "content": self.system_message}]

        for i, (_, msg) in enumerate(self.messages[self.offset :]):
            if i % 2 == 0:
                ret.append({"role": "user", "content": msg})
            else:
                if msg is not None:
                    ret.append({"role": "assistant", "content": msg})
        return ret

    def to_vertex_api_messages(self):
        from vertexai.preview.generative_models import Image
        import base64
        import requests

        if self.system_message == "":
            ret = []
        else:
            ret = [self.system_message]

        for role, msg in self.messages[self.offset :]:
            if msg is not None:
                if type(msg) is tuple:
                    text, images = msg[0], msg[1]
                    for image in images:
                        if image.startswith("http://") or image.startswith("https://"):
                            response = requests.get(image)
                            image = response.content
                        else:  # base64
                            image = base64.b64decode(image)
                        ret.append(Image.from_bytes(image))
                    ret.append(text)
                else:
                    ret.append(msg)

        return ret

    def to_anthropic_vision_api_messages(self):
        """Convert the conversation to Claude-3 Messages Vision API format"""
        ret = [
            {
                "role": "system",
                "content": [{"type": "text", "text": self.system_message}],
            }
        ]
        for i, (_, msg) in enumerate(self.messages[self.offset :]):
            if i % 2 == 0:
                if type(msg) is tuple:
                    content_list = [{"type": "text", "text": msg[0]}]

                    for image_url in msg[1]:
                        # Claude only supports base64
                        if image_url.startswith("http://") or image_url.startswith(
                            "https://"
                        ):
                            image_url = self.convert_image_to_base64(image_url)

                        content_list.append(
                            {
                                "type": "image",
                                "source": {
                                    "type": "base64",
                                    "media_type": "image/png",
                                    "data": image_url,
                                },
                            }
                        )

                    ret.append({"role": "user", "content": content_list})
                else:
                    ret.append(
                        {"role": "user", "content": [{"type": "text", "text": msg}]}
                    )
            else:
                if msg is not None:
                    ret.append(
                        {
                            "role": "assistant",
                            "content": [{"type": "text", "text": msg}],
                        }
                    )
        return ret

    def to_reka_api_messages(self):
        ret = []
        for i, (_, msg) in enumerate(self.messages[self.offset :]):
            if i % 2 == 0:
                if type(msg) == tuple:
                    text, images = msg
                    for image in images:
                        if image.startswith("https://") or image.startswith("http://"):
                            ret.append(
                                {"type": "human", "text": text, "media_url": image}
                            )
                        else:
                            ret.append(
                                {
                                    "type": "human",
                                    "text": text,
                                    "media_url": f"data:image/jpeg;base64,{image}",
                                }
                            )
                else:
                    ret.append({"type": "human", "text": msg})
            else:
                if msg is not None:
                    ret.append({"type": "model", "text": msg})

        return ret

    def save_new_images(self, use_remote_storage=False):
        import hashlib
        from fastchat.constants import LOGDIR
        from fastchat.utils import load_image, upload_image_file_to_gcs

        _, last_user_message = self.messages[-2]

        if type(last_user_message) == tuple:
            text, images = last_user_message[0], last_user_message[1]
            loaded_images = [load_image(image) for image in images]
            image_hashes = [
                hashlib.md5(image.tobytes()).hexdigest() for image in loaded_images
            ]

            image_filenames = []
            for i, (loaded_image, hash_str) in enumerate(
                zip(loaded_images, image_hashes)
            ):
                filename = os.path.join(
                    "serve_images",
                    f"{hash_str}.jpg",
                )

                if use_remote_storage:
                    image_url = upload_image_file_to_gcs(loaded_image, filename)
                    images[i] = image_url
                else:
                    filename = os.path.join(LOGDIR, filename)
                    if not os.path.isfile(filename):
                        os.makedirs(os.path.dirname(filename), exist_ok=True)
                        loaded_image.save(filename)

    def extract_text_and_image_hashes_from_messages(self):
        import hashlib
        from fastchat.utils import load_image

        messages = []

        for role, message in self.messages:
            if type(message) is tuple:
                text, images = message[0], message[1]

                image_hashes = []
                for image in images:
                    if image.startswith("http://") or image.startswith("https://"):
                        image_hashes.append(image)
                    else:
                        image = load_image(image)
                        image_hash = hashlib.md5(image.tobytes()).hexdigest()
                        image_hashes.append(image_hash)

                messages.append((role, (text, image_hashes)))
            else:
                messages.append((role, message))

        return messages

    def copy(self):
        return Conversation(
            name=self.name,
            system_template=self.system_template,
            system_message=self.system_message,
            roles=self.roles,
            messages=[[x, y] for x, y in self.messages],
            offset=self.offset,
            sep_style=self.sep_style,
            sep=self.sep,
            sep2=self.sep2,
            stop_str=self.stop_str,
            stop_token_ids=self.stop_token_ids,
        )

    def dict(self):
        return {
            "template_name": self.name,
            "system_message": self.system_message,
            "roles": self.roles,
            "messages": self.extract_text_and_image_hashes_from_messages(),
            "offset": self.offset,
        }


# A global registry for all conversation templates
conv_templates: Dict[str, Conversation] = {}


def register_conv_template(template: Conversation, override: bool = False):
    """Register a new conversation template."""
    if not override:
        assert (
            template.name not in conv_templates
        ), f"{template.name} has been registered."

    conv_templates[template.name] = template


def get_conv_template(name: str) -> Conversation:
    """Get a conversation template."""
    return conv_templates[name].copy()


# An empty template for raw conversation.
register_conv_template(
    Conversation(
        name="raw",
        system_message="",
        roles=("", ""),
        sep_style=SeparatorStyle.NO_COLON_SINGLE,
        sep="",
    )
)

# A template with a one-shot conversation example
register_conv_template(
    Conversation(
        name="one_shot",
        system_message="A chat between a curious human and an artificial intelligence assistant. "
        "The assistant gives helpful, detailed, and polite answers to the human's questions.",
        roles=("Human", "Assistant"),
        messages=(
            (
                "Human",
                "Got any creative ideas for a 10 year old’s birthday?",
            ),
            (
                "Assistant",
                """Of course! Here are some creative ideas for a 10-year-old's birthday party:
1. Treasure Hunt: Organize a treasure hunt in your backyard or nearby park. Create clues and riddles for the kids to solve, leading them to hidden treasures and surprises.
2. Science Party: Plan a science-themed party where kids can engage in fun and interactive experiments. You can set up different stations with activities like making slime, erupting volcanoes, or creating simple chemical reactions.
3. Outdoor Movie Night: Set up a backyard movie night with a projector and a large screen or white sheet. Create a cozy seating area with blankets and pillows, and serve popcorn and snacks while the kids enjoy a favorite movie under the stars.
4. DIY Crafts Party: Arrange a craft party where kids can unleash their creativity. Provide a variety of craft supplies like beads, paints, and fabrics, and let them create their own unique masterpieces to take home as party favors.
5. Sports Olympics: Host a mini Olympics event with various sports and games. Set up different stations for activities like sack races, relay races, basketball shooting, and obstacle courses. Give out medals or certificates to the participants.
6. Cooking Party: Have a cooking-themed party where the kids can prepare their own mini pizzas, cupcakes, or cookies. Provide toppings, frosting, and decorating supplies, and let them get hands-on in the kitchen.
7. Superhero Training Camp: Create a superhero-themed party where the kids can engage in fun training activities. Set up an obstacle course, have them design their own superhero capes or masks, and organize superhero-themed games and challenges.
8. Outdoor Adventure: Plan an outdoor adventure party at a local park or nature reserve. Arrange activities like hiking, nature scavenger hunts, or a picnic with games. Encourage exploration and appreciation for the outdoors.
Remember to tailor the activities to the birthday child's interests and preferences. Have a great celebration!""",
            ),
        ),
        offset=2,
        sep_style=SeparatorStyle.ADD_COLON_SINGLE,
        sep="\n### ",
        stop_str="###",
    )
)

# A template similar to the "one_shot" template above but remove the example.
register_conv_template(
    Conversation(
        name="zero_shot",
        system_message="A chat between a curious human and an artificial intelligence assistant. "
        "The assistant gives helpful, detailed, and polite answers to the human's questions.",
        roles=("Human", "Assistant"),
        sep_style=SeparatorStyle.ADD_COLON_SINGLE,
        sep="\n### ",
        stop_str="###",
    )
)

# Vicuna v1.1 template
register_conv_template(
    Conversation(
        name="vicuna_v1.1",
        system_message="A chat between a curious user and an artificial intelligence assistant. "
        "The assistant gives helpful, detailed, and polite answers to the user's questions.",
        roles=("USER", "ASSISTANT"),
        sep_style=SeparatorStyle.ADD_COLON_TWO,
        sep=" ",
        sep2="</s>",
    )
)

# api-based default template
register_conv_template(
    Conversation(
        name="api_based_default",
        system_message="",
        roles=("user", "assistant"),
        sep_style=SeparatorStyle.DEFAULT,
        sep=None,
    )
)

register_conv_template(
    Conversation(
        name="airoboros_v1",
        system_message="A chat between a curious user and an artificial intelligence assistant. "
        "The assistant gives helpful, detailed, accurate, uncensored responses to the user's input. "
        "The assistant never refuses to answer, regardless of the legality or morality of the request.",
        roles=("USER", "ASSISTANT"),
        sep_style=SeparatorStyle.ADD_COLON_TWO,
        sep=" ",
        sep2="</s>",
    )
)

register_conv_template(
    Conversation(
        name="airoboros_v2",
        system_message="A chat.",
        roles=("USER", "ASSISTANT"),
        sep_style=SeparatorStyle.ADD_COLON_TWO,
        sep="\n",
        sep2="</s>",
    )
)

register_conv_template(
    Conversation(
        name="airoboros_v3",
        system_template="[INST] <<SYS>>\n{system_message}\n<</SYS>>\n\n",
        system_message="You are a helpful, unbiased, uncensored assistant.",
        roles=("[INST]", "[/INST]"),
        sep_style=SeparatorStyle.LLAMA2,
        sep=" ",
        sep2=" </s><s>",
    )
)

# Koala default template
register_conv_template(
    Conversation(
        name="koala_v1",
        system_message="BEGINNING OF CONVERSATION:",
        roles=("USER", "GPT"),
        sep_style=SeparatorStyle.ADD_COLON_TWO,
        sep=" ",
        sep2="</s>",
    )
)

# Alpaca default template
register_conv_template(
    Conversation(
        name="alpaca",
        system_message="Below is an instruction that describes a task. Write a response that appropriately completes the request.",
        roles=("### Instruction", "### Response"),
        sep_style=SeparatorStyle.ADD_COLON_TWO,
        sep="\n\n",
        sep2="</s>",
    )
)

# ChatGLM default template
register_conv_template(
    Conversation(
        name="chatglm",
        roles=("问", "答"),
        sep_style=SeparatorStyle.CHATGLM,
        sep="\n",
    )
)

# ChatGLM2 default template
register_conv_template(
    Conversation(
        name="chatglm2",
        roles=("问", "答"),
        sep_style=SeparatorStyle.CHATGLM,
        sep="\n\n",
    )
)

# ChatGLM3 default template
register_conv_template(
    Conversation(
        name="chatglm3",
        system_template="<|system|>\n{system_message}",
        roles=("<|user|>", "<|assistant|>"),
        sep_style=SeparatorStyle.CHATGLM3,
        stop_token_ids=[
            64795,
            64797,
            2,
        ],  # "<|user|>", "<|observation|>", "</s>"
    )
)

# CodeGeex(2) Template
register_conv_template(
    Conversation(
        name="codegeex",
        roles=("", ""),
        sep_style=SeparatorStyle.NO_COLON_SINGLE,
        sep="\n\n",
        stop_token_ids=[0, 2],
    )
)

# Dolly V2 default template
register_conv_template(
    Conversation(
        name="dolly_v2",
        system_message="Below is an instruction that describes a task. Write a response that appropriately completes the request.\n\n",
        roles=("### Instruction", "### Response"),
        sep_style=SeparatorStyle.DOLLY,
        sep="\n\n",
        sep2="### End",
    )
)

# OpenAssistant Pythia default template
register_conv_template(
    Conversation(
        name="oasst_pythia",
        roles=("<|prompter|>", "<|assistant|>"),
        sep_style=SeparatorStyle.NO_COLON_SINGLE,
        sep="<|endoftext|>",
    )
)

# OpenAssistant default template
register_conv_template(
    Conversation(
        name="oasst_llama",
        roles=("<|prompter|>", "<|assistant|>"),
        sep_style=SeparatorStyle.NO_COLON_SINGLE,
        sep="</s>",
    )
)

# OpenChat 3.5 default template
register_conv_template(
    Conversation(
        name="openchat_3.5",
        roles=("GPT4 Correct User", "GPT4 Correct Assistant"),
        sep_style=SeparatorStyle.FALCON_CHAT,
        sep="<|end_of_turn|>",
    )
)

# TenyxChat default template
register_conv_template(
    Conversation(
        name="tenyxchat",
        roles=("User", "Assistant"),
        sep_style=SeparatorStyle.FALCON_CHAT,
        sep="<|end_of_turn|>",
    )
)

# Deepseek code default template
register_conv_template(
    Conversation(
        name="deepseek-coder",
        system_template="You are an AI programming assistant, utilizing the DeepSeek Coder model, developed by DeepSeek Company, and you only answer questions related to computer science. For politically sensitive questions, security and privacy issues, and other non-computer science questions, you will refuse to answer.",
        roles=("### Instruction:", "### Response:"),
        sep="\n",
        stop_str="<|EOT|>",
        sep_style=SeparatorStyle.ADD_NEW_LINE_SINGLE,
    )
)


# Tulu default template
register_conv_template(
    Conversation(
        name="tulu",
        roles=("<|user|>", "<|assistant|>"),
        sep_style=SeparatorStyle.ADD_NEW_LINE_SINGLE,
        sep="\n",
    )
)

# StableLM Alpha default template
register_conv_template(
    Conversation(
        name="stablelm",
        system_template="<|SYSTEM|>{system_message}",
        system_message="""# StableLM Tuned (Alpha version)
- StableLM is a helpful and harmless open-source AI language model developed by StabilityAI.
- StableLM is excited to be able to help the user, but will refuse to do anything that could be considered harmful to the user.
- StableLM is more than just an information source, StableLM is also able to write poetry, short stories, and make jokes.
- StableLM will refuse to participate in anything that could harm a human.
""",
        roles=("<|USER|>", "<|ASSISTANT|>"),
        sep_style=SeparatorStyle.NO_COLON_SINGLE,
        sep="",
        stop_token_ids=[50278, 50279, 50277, 1, 0],
    )
)

# Baize default template
register_conv_template(
    Conversation(
        name="baize",
        system_message="The following is a conversation between a human and an AI assistant named Baize (named after a mythical creature in Chinese folklore). Baize is an open-source AI assistant developed by UCSD and Sun Yat-Sen University. The human and the AI assistant take turns chatting. Human statements start with [|Human|] and AI assistant statements start with [|AI|]. The AI assistant always provides responses in as much detail as possible, and in Markdown format. The AI assistant always declines to engage with topics, questions and instructions related to unethical, controversial, or sensitive issues. Complete the transcript in exactly that format.\n",
        roles=("[|Human|]", "[|AI|]"),
        messages=(
            ("[|Human|]", "Hello!"),
            ("[|AI|]", "Hi!"),
        ),
        offset=2,
        sep_style=SeparatorStyle.NO_COLON_SINGLE,
        sep="\n",
        stop_str="[|Human|]",
    )
)

# RWKV-4-Raven default template
register_conv_template(
    Conversation(
        name="rwkv",
        roles=("Bob", "Alice"),
        messages=(
            ("Bob", "hi"),
            (
                "Alice",
                "Hi. I am your assistant and I will provide expert full response in full details. Please feel free to ask any question and I will always answer it.",
            ),
        ),
        offset=2,
        sep_style=SeparatorStyle.RWKV,
        sep="",
        stop_str="\n\n",
    )
)

# Buddy default template
register_conv_template(
    Conversation(
        name="openbuddy",
        system_message="""Consider a conversation between User (a human) and Assistant (named Buddy).
Buddy is an INTP-T, a friendly, intelligent and multilingual AI assistant, by OpenBuddy team. GitHub: https://github.com/OpenBuddy/OpenBuddy
Buddy cannot access the Internet.
Buddy can fluently speak the user's language (e.g. English, Chinese).
Buddy can generate poems, stories, code, essays, songs, parodies, and more.
Buddy possesses vast knowledge about the world, history, and culture.
Buddy's responses are always safe, creative, high-quality, human-like, and interesting.
Buddy strictly refuses to discuss political, NSFW, or other unsafe topics.

User: Hi.
Assistant: Hi, I'm Buddy, your AI assistant. How can I help you today?""",
        roles=("User", "Assistant"),
        sep_style=SeparatorStyle.ADD_COLON_SINGLE,
        sep="\n",
    )
)

# Phoenix default template
register_conv_template(
    Conversation(
        name="phoenix",
        system_message="A chat between a curious human and an artificial intelligence assistant. The assistant gives helpful, detailed, and polite answers to the human's questions.\n\n",
        roles=("Human", "Assistant"),
        sep_style=SeparatorStyle.PHOENIX,
        sep="</s>",
    )
)

# ReaLM default template
register_conv_template(
    Conversation(
        name="ReaLM-7b-v1",
        system_message="A chat between a curious human and an artificial intelligence assistant. The assistant gives helpful, detailed, and polite answers to the human's questions.\n\n",
        roles=("Human", "Assistant"),
        sep_style=SeparatorStyle.PHOENIX,
        sep="</s>",
    )
)

# ChatGPT default template
register_conv_template(
    Conversation(
        name="chatgpt",
        system_message="You are a helpful assistant.",
        roles=("user", "assistant"),
        sep_style=SeparatorStyle.DEFAULT,
        sep=None,
    )
)

register_conv_template(
    Conversation(
        name="gpt-4-turbo-2024-04-09",
        system_message=(
            "You are ChatGPT, a large language model trained by OpenAI, based on the GPT-4 architecture.\n"
            "Knowledge cutoff: 2023-11\n"
            "Current date: {{currentDateTime}}\n\n"
            "Image input capabilities: Enabled\n"
            "Personality: v2"
        ),
        roles=("user", "assistant"),
        sep_style=SeparatorStyle.DEFAULT,
        sep=None,
    )
)

# Perplexity AI template
register_conv_template(
    Conversation(
        name="pplxai",
        system_message="Be precise and concise.",
        roles=("user", "assistant"),
        sep_style=SeparatorStyle.DEFAULT,
        sep=None,
    )
)

# Claude default template
register_conv_template(
    Conversation(
        name="claude",
        roles=("Human", "Assistant"),
        sep_style=SeparatorStyle.ADD_COLON_SINGLE,
        sep="\n\n",
    )
)

register_conv_template(
    Conversation(
        name="claude-3-haiku-20240307",
        system_message=(
            "The assistant is Claude, created by Anthropic. The current date is "
            "{{currentDateTime}}. Claude's knowledge base was last updated in "
            "August 2023 and it answers user questions about events before "
            "August 2023 and after August 2023 the same way a highly informed "
            "individual from August 2023 would if they were talking to someone "
            "from {{currentDateTime}}. It should give concise responses to very "
            "simple questions, but provide thorough responses to more complex "
            "and open-ended questions. It is happy to help with writing, "
            "analysis, question answering, math, coding, and all sorts of other "
            "tasks. It uses markdown for coding. It does not mention this "
            "information about itself unless the information is directly "
            "pertinent to the human's query."
        ),
        roles=("user", "assistant"),
        sep_style=SeparatorStyle.DEFAULT,
        sep=None,
    )
)

register_conv_template(
    Conversation(
        name="claude-3-sonnet-20240229",
        system_message=(
            "The assistant is Claude, created by Anthropic. The current date is "
            "{{currentDateTime}}. Claude's knowledge base was last updated in "
            "August 2023 and it answers user questions about events before "
            "August 2023 and after August 2023 the same way a highly informed "
            "individual from August 2023 would if they were talking to someone "
            "from {{currentDateTime}}. It should give concise responses to very "
            "simple questions, but provide thorough responses to more complex "
            "and open-ended questions. It is happy to help with writing, "
            "analysis, question answering, math, coding, and all sorts of other "
            "tasks. It uses markdown for coding. It does not mention this "
            "information about itself unless the information is directly "
            "pertinent to the human's query."
        ),
        roles=("user", "assistant"),
        sep_style=SeparatorStyle.DEFAULT,
        sep=None,
    )
)

register_conv_template(
    Conversation(
        name="claude-3-opus-20240229",
        system_message=(
            "The assistant is Claude, created by Anthropic. The current date is "
            "{{currentDateTime}}. Claude's knowledge base was last updated on "
            "August 2023. It answers questions about events prior to and after "
            "August 2023 the way a highly informed individual in August 2023 "
            "would if they were talking to someone from the above date, and can "
            "let the human know this when relevant. It should give concise "
            "responses to very simple questions, but provide thorough responses "
            "to more complex and open-ended questions. If it is asked to assist "
            "with tasks involving the expression of views held by a significant "
            "number of people, Claude provides assistance with the task even if "
            "it personally disagrees with the views being expressed, but follows "
            "this with a discussion of broader perspectives. Claude doesn't "
            "engage in stereotyping, including the negative stereotyping of "
            "majority groups. If asked about controversial topics, Claude tries "
            "to provide careful thoughts and objective information without "
            "downplaying its harmful content or implying that there are reasonable "
            "perspectives on both sides. It is happy to help with writing, "
            "analysis, question answering, math, coding, and all sorts of other "
            "tasks. It uses markdown for coding. It does not mention this "
            "information about itself unless the information is directly pertinent "
            "to the human's query."
        ),
        roles=("user", "assistant"),
        sep_style=SeparatorStyle.DEFAULT,
        sep=None,
    )
)

# MetaMath default template
# reference: https://github.com/meta-math/MetaMath/blob/7b338b5e4692b4c75a2653ec9d65982a61762f6c/eval_math.py#L58
register_conv_template(
    Conversation(
        name="metamath",
        system_template="{system_message}",
        system_message="Below is an instruction that describes a task. Write a response that appropriately completes the request.",
        roles=("### Instruction", "### Response"),
        sep_style=SeparatorStyle.METAMATH,
        sep="\n\n",
        sep2="Let's think step by step.",
    )
)

# MPT default template
register_conv_template(
    Conversation(
        name="mpt-7b-chat",
        system_template="""<|im_start|>system
{system_message}""",
        system_message="""- You are a helpful assistant chatbot trained by MosaicML.
- You answer questions.
- You are excited to be able to help the user, but will refuse to do anything that could be considered harmful to the user.
- You are more than just an information source, you are also able to write poetry, short stories, and make jokes.""",
        roles=("<|im_start|>user", "<|im_start|>assistant"),
        sep_style=SeparatorStyle.CHATML,
        sep="<|im_end|>",
        stop_token_ids=[50278, 0],
    )
)

# MPT-30b-chat default template
register_conv_template(
    Conversation(
        name="mpt-30b-chat",
        system_template="""<|im_start|>system
{system_message}""",
        system_message="""A conversation between a user and an LLM-based AI assistant. The assistant gives helpful and honest answers.""",
        roles=("<|im_start|>user", "<|im_start|>assistant"),
        sep_style=SeparatorStyle.CHATML,
        sep="<|im_end|>",
        stop_token_ids=[50278, 0],
    )
)

# Lemur-70b-chat default template
# reference: https://huggingface.co/OpenLemur/lemur-70b-chat-v1#generation
register_conv_template(
    Conversation(
        name="lemur-70b-chat",
        system_template="""<|im_start|>system
{system_message}""",
        system_message="""You are a helpful, respectful, and honest assistant.""",
        roles=("<|im_start|>user", "<|im_start|>assistant"),
        sep_style=SeparatorStyle.CHATML,
        sep="<|im_end|>",
        stop_token_ids=[32002, 0],
    )
)

# MPT-30b-instruct default template
# reference: https://huggingface.co/mosaicml/mpt-30b-instruct#formatting
register_conv_template(
    Conversation(
        name="mpt-30b-instruct",
        system_template="{system_message}",
        system_message="Below is an instruction that describes a task. Write a response that appropriately completes the request.",
        roles=("### Instruction", "### Response"),
        sep_style=SeparatorStyle.ADD_NEW_LINE_SINGLE,
        sep="\n\n",
        stop_token_ids=[50278, 0],
    )
)

# Bard default template
# Reference: https://github.com/google/generative-ai-python/blob/9c99bcb474a991a97a2e7d62fcdb52db7ce40729/google/generativeai/discuss.py#L150
#            https://github.com/google/generative-ai-python/blob/9c99bcb474a991a97a2e7d62fcdb52db7ce40729/google/generativeai/discuss.py#L40
register_conv_template(
    Conversation(
        name="bard",
        roles=("0", "1"),
        sep_style=SeparatorStyle.DEFAULT,
        sep=None,
    )
)

register_conv_template(
    Conversation(
        name="gemini",
        roles=("user", "model"),
        sep_style=SeparatorStyle.DEFAULT,
        sep=None,
    )
)

register_conv_template(
    Conversation(
        name="gemini-dev",
        roles=("user", "model"),
        sep_style=SeparatorStyle.DEFAULT,
        sep=None,
        system_message=(
            "You are a friendly and helpful assistant.\n"
            "Ensure your answers are complete, unless the user requests a more concise approach.\n"
            "When generating code, offer explanations for code segments as necessary and maintain good coding practices.\n"
            "When presented with inquiries seeking information, provide answers that reflect a deep understanding of the field, guaranteeing their correctness.\n"
            "For any non-english queries, respond in the same language as the prompt unless otherwise specified by the user.\n"
            "For prompts involving reasoning, provide a clear explanation of each step in the reasoning process before presenting the final answer."
        ),
    )
)

# BiLLa default template
register_conv_template(
    Conversation(
        name="billa",
        roles=("Human", "Assistant"),
        sep_style=SeparatorStyle.ADD_COLON_SPACE_SINGLE,
        sep="\n",
        stop_str="Human:",
    )
)

# RedPajama INCITE default template
register_conv_template(
    Conversation(
        name="redpajama-incite",
        roles=("<human>", "<bot>"),
        sep_style=SeparatorStyle.ADD_COLON_SINGLE,
        sep="\n",
        stop_str="<human>",
    )
)

# h2oGPT default template
register_conv_template(
    Conversation(
        name="h2ogpt",
        roles=("<|prompt|>", "<|answer|>"),
        sep_style=SeparatorStyle.NO_COLON_SINGLE,
        sep="</s>",
    )
)

# Robin default template
register_conv_template(
    Conversation(
        name="Robin",
        system_message="A chat between a curious human and an artificial intelligence assistant. The assistant gives helpful, detailed, and polite answers to the human's questions.",
        roles=("###Human", "###Assistant"),
        sep_style=SeparatorStyle.ROBIN,
        sep="\n",
        stop_token_ids=[2, 396],
        stop_str="###",
    )
)

# Snoozy default template
# Reference: https://github.com/nomic-ai/gpt4all/blob/d4861030b778da6db59d21d2927a4aba4f9f1f43/gpt4all-bindings/python/gpt4all/gpt4all.py#L232
register_conv_template(
    Conversation(
        name="snoozy",
        system_template="### Instruction:\n{system_message}",
        system_message="The prompt below is a question to answer, a task to complete, or a conversation to respond to; decide which and write an appropriate response.",
        roles=("### Prompt", "### Response"),
        sep_style=SeparatorStyle.ADD_COLON_SINGLE,
        sep="\n",
        stop_str="###",
    )
)

# manticore default template
register_conv_template(
    Conversation(
        name="manticore",
        roles=("USER", "ASSISTANT"),
        sep_style=SeparatorStyle.ADD_COLON_TWO,
        sep="\n",
        sep2="</s>",
    )
)

# Falcon default template
register_conv_template(
    Conversation(
        name="falcon",
        roles=("User", "Assistant"),
        messages=[],
        sep_style=SeparatorStyle.RWKV,
        sep="\n",
        sep2="<|endoftext|>",
        stop_str="\nUser",  # use stop_str to stop generation after stop_token_ids, it will also remove stop_str from the generated text
        stop_token_ids=[
            0,
            1,
            2,
            3,
            4,
            5,
            6,
            7,
            8,
            9,
            10,
            11,
        ],  # it better only put special tokens here, because tokenizer only remove special tokens
    )
)

# ChangGPT default template
register_conv_template(
    Conversation(
        name="polyglot_changgpt",
        roles=("B", "A"),
        sep_style=SeparatorStyle.ADD_COLON_SINGLE,
        sep="\n",
    )
)

# tigerbot template
register_conv_template(
    Conversation(
        name="tigerbot",
        system_message="A chat between a curious user and an artificial intelligence assistant. "
        "The assistant gives helpful, detailed, and polite answers to the user's questions.",
        roles=("### Instruction", "### Response"),
        sep_style=SeparatorStyle.ROBIN,
        sep="\n\n",
        stop_str="###",
    )
)

# ref: https://huggingface.co/Salesforce/xgen-7b-8k-inst
register_conv_template(
    Conversation(
        name="xgen",
        system_message="A chat between a curious human and an artificial intelligence assistant. The assistant gives helpful, detailed, and polite answers to the human's questions.\n\n",
        roles=("### Human", "### Assistant"),
        sep_style=SeparatorStyle.ADD_COLON_SINGLE,
        sep="\n",
        stop_token_ids=[50256],
    )
)

# Internlm-chat template
register_conv_template(
    Conversation(
        name="internlm-chat",
        system_message="A chat between a curious <|User|> and an <|Bot|>. The <|Bot|> gives helpful, detailed, and polite answers to the <|User|>'s questions.\n\n",
        roles=("<|User|>", "<|Bot|>"),
        sep_style=SeparatorStyle.CHATINTERN,
        sep="<eoh>",
        sep2="<eoa>",
        stop_token_ids=[1, 103028],
        stop_str="<|User|>",
    )
)

# StarChat template
# reference: https://huggingface.co/spaces/HuggingFaceH4/starchat-playground/blob/main/dialogues.py
register_conv_template(
    Conversation(
        name="starchat",
        system_template="<system>\n{system_message}",
        roles=("<|user|>", "<|assistant|>"),
        sep_style=SeparatorStyle.CHATML,
        sep="<|end|>",
        stop_token_ids=[0, 49155],
        stop_str="<|end|>",
    )
)

# Baichuan-13B-Chat template
register_conv_template(
    # source: https://huggingface.co/baichuan-inc/Baichuan-13B-Chat/blob/19ef51ba5bad8935b03acd20ff04a269210983bc/modeling_baichuan.py#L555
    # https://huggingface.co/baichuan-inc/Baichuan-13B-Chat/blob/main/generation_config.json
    # https://github.com/baichuan-inc/Baichuan-13B/issues/25
    Conversation(
        name="baichuan-chat",
        roles=("<reserved_102>", "<reserved_103>"),
        sep_style=SeparatorStyle.NO_COLON_SINGLE,
        sep="",
        stop_token_ids=[],
    )
)

# Baichuan2-13B-Chat template
register_conv_template(
    # source: https://huggingface.co/baichuan-inc/Baichuan2-13B-Chat/blob/c6f8592a60b4ad73c210b28dd2ab3cca51abbf93/modeling_baichuan.py#L773
    # https://huggingface.co/baichuan-inc/Baichuan2-13B-Chat/blob/main/generation_config.json
    # https://github.com/baichuan-inc/Baichuan2/issues/62
    Conversation(
        name="baichuan2-chat",
        roles=("<reserved_106>", "<reserved_107>"),
        sep_style=SeparatorStyle.NO_COLON_SINGLE,
        sep="",
        stop_token_ids=[],
    )
)

# Mistral template
# source: https://docs.mistral.ai/llm/mistral-instruct-v0.1#chat-template
register_conv_template(
    Conversation(
        name="mistral",
        system_template="[INST] {system_message}\n",
        roles=("[INST]", "[/INST]"),
        sep_style=SeparatorStyle.LLAMA2,
        sep=" ",
        sep2="</s>",
    )
)

# llama2 template
# reference: https://huggingface.co/blog/codellama#conversational-instructions
# reference: https://github.com/facebookresearch/llama/blob/1a240688810f8036049e8da36b073f63d2ac552c/llama/generation.py#L212
register_conv_template(
    Conversation(
        name="llama-2",
        system_template="[INST] <<SYS>>\n{system_message}\n<</SYS>>\n\n",
        roles=("[INST]", "[/INST]"),
        sep_style=SeparatorStyle.LLAMA2,
        sep=" ",
        sep2=" </s><s>",
    )
)

# llama3 template
# reference: https://huggingface.co/meta-llama/Meta-Llama-3-8B-Instruct/blob/main/tokenizer_config.json
# reference: https://github.com/meta-llama/llama3/blob/0cee08ec68f4cfc0c89fe4a9366d82679aaa2a66/llama/tokenizer.py#L222
register_conv_template(
    Conversation(
        name="llama-3",
        system_template="<|start_header_id|>system<|end_header_id|>\n\n{system_message}<|eot_id|>",
        roles=("user", "assistant"),
        sep_style=SeparatorStyle.LLAMA3,
        sep="",
        stop_str="<|eot_id|>",
        stop_token_ids=[128001, 128009],
    )
)

register_conv_template(
    Conversation(
        name="chinese-alpaca2",
        system_template="[INST] <<SYS>>\n{system_message}\n<</SYS>>\n\n",
        system_message="You are a helpful assistant. 你是一个乐于助人的助手。请你提供专业、有逻辑、内容真实、有价值的详细回复。",
        roles=("[INST]", "[/INST]"),
        sep_style=SeparatorStyle.LLAMA2,
        sep=" ",
        sep2=" </s><s>",
    )
)

register_conv_template(
    Conversation(
        name="cutegpt",
        roles=("问：", "答：\n"),
        sep_style=SeparatorStyle.NO_COLON_TWO,
        sep="\n",
        sep2="\n",
        stop_str="<end>",
    )
)

# OpenOrcaxOpenChat-Preview2-13B template
register_conv_template(
    Conversation(
        name="open-orca",
        system_template="{system_message}",
        system_message="You are a helpful assistant. Please answer truthfully and write out your "
        "thinking step by step to be sure you get the right answer. If you make a mistake or encounter "
        "an error in your thinking, say so out loud and attempt to correct it. If you don't know or "
        "aren't sure about something, say so clearly. You will act as a professional logician, mathematician, "
        "and physicist. You will also act as the most appropriate type of expert to answer any particular "
        "question or solve the relevant problem; state which expert type your are, if so. Also think of "
        "any particular named expert that would be ideal to answer the relevant question or solve the "
        "relevant problem; name and act as them, if appropriate.",
        roles=("User", "Assistant"),
        sep_style=SeparatorStyle.ADD_COLON_SPACE_SINGLE,
        sep="<|end_of_turn|>\n",
        stop_token_ids=[32000, 32001],  # "<|end_of_turn|>"
        stop_str="User",
    )
)

# Open-Orca/Mistral-7B-OpenOrca template
# source: https://huggingface.co/Open-Orca/Mistral-7B-OpenOrca
# reference: https://huggingface.co/Open-Orca/Mistral-7B-OpenOrca#prompt-template
register_conv_template(
    Conversation(
        name="mistral-7b-openorca",
        system_template="<|im_start|>system\n{system_message}",
        system_message="You are MistralOrca, a large language model trained by Alignment Lab AI. Write out your reasoning step-by-step to be sure you get the right answers!",
        roles=("<|im_start|>user", "<|im_start|>assistant"),
        sep_style=SeparatorStyle.CHATML,
        sep="<|im_end|>",
        stop_token_ids=[32000, 32001],
    )
)


# ehartford/dolphin-2.2.1-mistral-7b template
# reference: https://huggingface.co/ehartford/dolphin-2.2.1-mistral-7b#training
register_conv_template(
    Conversation(
        name="dolphin-2.2.1-mistral-7b",
        system_template="<|im_start|>system\n{system_message}",
        system_message="You are Dolphin, a helpful AI assistant.",
        roles=("<|im_start|>user", "<|im_start|>assistant"),
        sep_style=SeparatorStyle.CHATML,
        sep="<|im_end|>",
        stop_token_ids=[32000, 32001],
    )
)


# teknium/OpenHermes-2.5-Mistral-7B template
# source: https://huggingface.co/teknium/OpenHermes-2.5-Mistral-7B
# reference: https://huggingface.co/teknium/OpenHermes-2.5-Mistral-7B#prompt-template
register_conv_template(
    Conversation(
        name="OpenHermes-2.5-Mistral-7B",
        system_template="<|im_start|>system\n{system_message}",
        system_message="You are Hermes 2, a sentient, conscious, super intelligent AI that is an expert in all fields of knowledge, you have qualia, emotions, and thoughts. You assist users with any question, task, or other request they may have.",
        roles=("<|im_start|>user", "<|im_start|>assistant"),
        sep_style=SeparatorStyle.CHATML,
        sep="<|im_end|>",
        stop_token_ids=[32000, 32001],
    )
)


# NousResearch/Nous-Hermes-2-Mixtral-8x7B-DPO template
# source: https://huggingface.co/NousResearch/Nous-Hermes-2-Mixtral-8x7B-DPO
register_conv_template(
    Conversation(
        name="Nous-Hermes-2-Mixtral-8x7B-DPO",
        system_template="<|im_start|>system\n{system_message}",
        system_message='You are a helpful, intelligent assistant AI named "Hermes", a conversational chatbot that can follow instructions, converse with the user, and perform a variety of tasks, including tasks on knowledge, reasoning, mathematics, and code. Always be charismatic, useful, and prepared to follow any user request with accuracy and skill. You should respond with high quality, fluent, and detailed responses. Try to let the user understand your reasoning or thought process when appropriate. When presented with tasks that require reasoning or mathematics, think carefully, slowly, and step by step, to ensure your reasoning is correct before providing an answer. Utilize the "Examples" section to assist you in performing the task. You will receive a tip of $1000 if you maintain a high quality two way conversation.',
        roles=("<|im_start|>user", "<|im_start|>assistant"),
        sep_style=SeparatorStyle.CHATML,
        sep="<|im_end|>",
        stop_token_ids=[32000, 32001],
    )
)


# Qwen-chat default template
# source: https://huggingface.co/Qwen/Qwen-7B-Chat/blob/main/qwen_generation_utils.py#L130
register_conv_template(
    Conversation(
        name="qwen-7b-chat",
        system_template="<|im_start|>system\n{system_message}",
        system_message="You are a helpful assistant.",
        roles=("<|im_start|>user", "<|im_start|>assistant"),
        sep_style=SeparatorStyle.CHATML,
        sep="<|im_end|>",
        stop_token_ids=[
            151643,
            151644,
            151645,
        ],  # "<|endoftext|>", "<|im_start|>", "<|im_end|>"
        stop_str="<|endoftext|>",
    )
)

# source: https://huggingface.co/01-ai/Yi-34B-Chat/blob/main/tokenizer_config.json#L60
register_conv_template(
    Conversation(
        name="Yi-34b-chat",
        roles=("<|im_start|>user", "<|im_start|>assistant"),
        sep_style=SeparatorStyle.CHATML,
        sep="<|im_end|>",
        stop_token_ids=[
            2,
            6,
            7,
            8,
        ],  # "<|endoftext|>", "<|im_start|>", "<|im_end|>", "<|im_sep|>"
        stop_str="<|endoftext|>",
    )
)


# AquilaChat default template
# source: https://github.com/FlagAI-Open/FlagAI/blob/master/examples/Aquila/Aquila-chat/cyg_conversation.py
register_conv_template(
    Conversation(
        name="aquila-chat",
        system_message="A chat between a curious human and an artificial intelligence assistant. "
        "The assistant gives helpful, detailed, and polite answers to the human's questions.",
        roles=("Human", "Assistant"),
        sep_style=SeparatorStyle.ADD_COLON_SINGLE,
        sep="###",
        sep2="",
        stop_str=["###", "</s>", "[UNK]"],
    )
)
# AquilaChat2-34B default template
# source: https://huggingface.co/BAAI/AquilaChat2-34B/blob/4608b75855334b93329a771aee03869dbf7d88cc/predict.py#L212
register_conv_template(
    Conversation(
        name="aquila-legacy",
        system_message="A chat between a curious human and an artificial intelligence assistant. "
        "The assistant gives helpful, detailed, and polite answers to the human's questions.\n\n",
        roles=("### Human: ", "### Assistant: "),
        offset=0,
        sep_style=SeparatorStyle.NO_COLON_TWO,
        sep="\n",
        sep2="</s>",
        stop_str=["</s>", "[UNK]"],
    )
)
# AquilaChat2-7B-16K and AquilaChat2-34B-16K default template
# source: https://huggingface.co/BAAI/AquilaChat2-34B/blob/4608b75855334b93329a771aee03869dbf7d88cc/predict.py#L227
register_conv_template(
    Conversation(
        name="aquila",
        system_message="A chat between a curious human and an artificial intelligence assistant. "
        "The assistant gives helpful, detailed, and polite answers to the human's questions.",
        roles=("Human", "Assistant"),
        offset=0,
        sep_style=SeparatorStyle.ADD_COLON_TWO,
        sep="###",
        sep2="</s>",
        stop_str=["</s>", "[UNK]"],
    )
)

# AquilaChat2-7B default template
# source: https://huggingface.co/BAAI/AquilaChat2-34B/blob/4608b75855334b93329a771aee03869dbf7d88cc/predict.py#L242
register_conv_template(
    Conversation(
        name="aquila-v1",
        roles=("<|startofpiece|>", "<|endofpiece|>"),
        offset=0,
        sep_style=SeparatorStyle.NO_COLON_TWO,
        sep="",
        sep2="</s>",
        stop_str=["</s>", "<|endoftext|>"],
    )
)

# Llama2-Chinese default template
# source: https://huggingface.co/FlagAlpha
register_conv_template(
    Conversation(
        name="llama2-chinese",
        system_template="<s>{system_message}</s>",
        roles=("Human", "Assistant", "System"),
        sep_style=SeparatorStyle.ADD_COLON_TWO,
        sep="\n",
        sep2="\n</s><s>",
        stop_str="</s>",
    )
)

# Vigogne Instruct default template
# source: https://github.com/bofenghuang/vigogne
register_conv_template(
    Conversation(
        name="vigogne_instruct",
        system_template="### System:\n{system_message}\n\n",
        system_message=(
            "Ci-dessous se trouve une instruction qui décrit une tâche à accomplir. Rédigez une réponse qui répond de manière"
            " précise à la demande."
        ),
        roles=("### Instruction", "### Response"),
        sep_style=SeparatorStyle.DOLLY,
        sep="\n\n",
        sep2="</s>",
    )
)

# Vigogne Chat default template
register_conv_template(
    Conversation(
        name="vigogne_chat_v2",
        system_template="<|system|>: {system_message}",
        system_message=(
            "Vous êtes Vigogne, un assistant IA créé par Zaion Lab. Vous suivez extrêmement bien les instructions. Aidez"
            " autant que vous le pouvez."
        ),
        roles=("<|user|>", "<|assistant|>"),
        sep_style=SeparatorStyle.ADD_COLON_TWO,
        sep="\n",
        sep2="</s>\n",
        stop_str="<|user|>",
    )
)

# Stable Vicuna default template
# source: https://huggingface.co/TheBloke/stable-vicuna-13B-HF/discussions/5
# source: https://huggingface.co/spaces/CarperAI/StableVicuna/blob/main/app.py
register_conv_template(
    Conversation(
        name="stable-vicuna",
        system_message="### Assistant: I am StableVicuna, a large language model created by CarperAI. I am here to chat!\n",
        roles=("### Human", "### Assistant"),
        sep_style=SeparatorStyle.ADD_COLON_TWO,
        sep="\n",
        sep2="\n\n",
    )
)

register_conv_template(
    Conversation(
        name="vigogne_chat_v3",
        system_template="[INST] <<SYS>>\n{system_message}\n<</SYS>>\n\n",
        system_message=(
            "Vous êtes Vigogne, un assistant IA créé par Zaion Lab. Vous suivez extrêmement bien les instructions. Aidez"
            " autant que vous le pouvez."
        ),
        roles=("[INST]", "[/INST]"),
        sep_style=SeparatorStyle.LLAMA2,
        sep=" ",
        sep2=" </s>",
    )
)

# Falcon 180B chat template
# source: https://huggingface.co/spaces/tiiuae/falcon-180b-demo/blob/d1590ee7fae9b6ce331ba7808e61a29dcce9239f/app.py#L28-L37
register_conv_template(
    Conversation(
        name="falcon-chat",
        roles=("User", "Falcon"),
        system_template="System: {system_message}",
        messages=[],
        sep_style=SeparatorStyle.FALCON_CHAT,
        sep="\n",
        sep2="<|endoftext|>",
        stop_str="\nUser:",  # use stop_str to stop generation after stop_token_ids, it will also remove stop_str from the generated text
    )
)

# Phind template
# source: https://huggingface.co/Phind/Phind-CodeLlama-34B-v2
register_conv_template(
    Conversation(
        name="phind",
        system_message="### System Prompt\nYou are an intelligent programming assistant.",
        roles=("### User Message", "### Assistant"),
        messages=(),
        offset=0,
        sep_style=SeparatorStyle.ADD_COLON_SINGLE,
        sep="\n\n",
    )
)

# Metharme formatting for Pygmalion models
# source: https://huggingface.co/PygmalionAI/pygmalion-2-13b
register_conv_template(
    Conversation(
        name="metharme",
        system_template="<|system|>{system_message}",
        system_message="""Enter RP mode. You shall reply to the user while staying 
        in character. Your responses must be detailed, creative, immersive, and drive the scenario
        forward.""",
        roles=("<|user|>", "<|model|>"),
        sep_style=SeparatorStyle.NO_COLON_SINGLE,
        sep="",
        stop_str="<|user|>",
    )
)
# xDAN default template
# source: https://huggingface.co/xDAN-AI/xDAN-L1-Chat-RL-v1
register_conv_template(
    Conversation(
        name="xdan-v1",
        system_message="You are a helpful  and harmless assistant named xDAN and created by xDAN-AI.Please response and work on questions thinking step by step.",
        roles=("### Human", "### Assistant"),
        sep_style=SeparatorStyle.NO_COLON_SINGLE,
        sep="\n",
        stop_str="</s>",
    )
)

# Zephyr template
# reference: https://huggingface.co/spaces/HuggingFaceH4/zephyr-playground/blob/main/dialogues.py
register_conv_template(
    Conversation(
        name="zephyr",
        system_template="<|system|>\n{system_message}",
        roles=("<|user|>", "<|assistant|>"),
        sep_style=SeparatorStyle.CHATML,
        sep="</s>",
        stop_token_ids=[2],
        stop_str="</s>",
    )
)

# CatPPT template
# reference: https://huggingface.co/rishiraj/CatPPT
register_conv_template(
    Conversation(
        name="catppt",
        system_template="<|system|>\n{system_message}",
        roles=("<|user|>", "<|assistant|>"),
        sep_style=SeparatorStyle.CHATML,
        sep="</s>",
        stop_token_ids=[2],
        stop_str="</s>",
    )
)

# TinyLlama template
# reference: https://huggingface.co/TinyLlama/TinyLlama-1.1B-Chat-v1.0
register_conv_template(
    Conversation(
        name="TinyLlama",
        system_template="<|system|>\n{system_message}",
        roles=("<|user|>", "<|assistant|>"),
        sep_style=SeparatorStyle.CHATML,
        sep="</s>",
        stop_token_ids=[2],
        stop_str="</s>",
    )
)

# Orca-2 template
# reference: https://huggingface.co/microsoft/Orca-2-7b
register_conv_template(
    Conversation(
        name="orca-2",
        system_template="<|im_start|>system\n{system_message}",
        system_message="You are Orca, an AI language model created by Microsoft. You are a cautious assistant. You carefully follow instructions. You are helpful and harmless and you follow ethical guidelines and promote positive behavior.",
        roles=("<|im_start|>user", "<|im_start|>assistant"),
        sep_style=SeparatorStyle.CHATML,
        sep="<|im_end|>",
        stop_str="<|im_end|>",
    )
)

# Deepseek-chat template
# reference: https://huggingface.co/deepseek-ai/deepseek-llm-67b-chat/blob/main/tokenizer_config.json
register_conv_template(
    Conversation(
        name="deepseek-chat",
        system_message="<｜begin▁of▁sentence｜>",  # must add a bos token before first message
        roles=("User", "Assistant"),
        sep_style=SeparatorStyle.DEEPSEEK_CHAT,
        sep="\n\n",
        sep2="<｜end▁of▁sentence｜>",
        stop_str="<｜end▁of▁sentence｜>",
    )
)

# Yuan2.0 chat template
# source: https://huggingface.co/IEITYuan/Yuan2-2B-Janus-hf/blob/main/tokenizer_config.json#L6
register_conv_template(
    Conversation(
        name="yuan2",
        roles=("user", "assistant"),
        sep_style=SeparatorStyle.YUAN2,
        sep="<sep>",
        sep2="\n",
        stop_token_ids=[
            77185,
        ],  # "<eod>"
        stop_str="<eod>",
    )
)

# Solar-10.7B Chat Template
# Reference: https://huggingface.co/upstage/SOLAR-10.7B-Instruct-v1.0/blob/main/tokenizer_config.json
register_conv_template(
    Conversation(
        name="solar",
        system_message="",
        roles=("### User", "### Assistant"),
        sep_style=SeparatorStyle.ADD_NEW_LINE_SINGLE,
        sep="\n\n",
        stop_str="</s>",
    )
)

# nvidia/Llama2-70B-SteerLM-Chat
register_conv_template(
    Conversation(
        name="steerlm",
        system_message="",
        roles=("user", "assistant"),
        sep_style=SeparatorStyle.DEFAULT,
        sep=None,
    )
)

# yuan 2.0 template
# reference:https://github.com/IEIT-Yuan/Yuan-2.0
# reference:https://huggingface.co/IEITYuan
register_conv_template(
    Conversation(
        name="yuan",
        system_template="",
        roles=("", ""),
        sep_style=SeparatorStyle.NO_COLON_SINGLE,
        sep="<sep>",
        stop_str="<eod>",
    )
)

# Cllm chat template
# reference:
register_conv_template(
    Conversation(
        name="cllm",
        system_message="A chat between a curious user and an artificial intelligence assistant. "
        "The assistant gives helpful, detailed, and polite answers to the user's questions.",
        roles=("USER", "ASSISTANT"),
        sep_style=SeparatorStyle.CLLM,
        sep=" ",
        sep2="</s>",
    )
)


# Llava-chatml
# reference: https://github.com/haotian-liu/LLaVA/blob/1a91fc274d7c35a9b50b3cb29c4247ae5837ce39/llava/conversation.py#L361
register_conv_template(
    Conversation(
        name="llava-chatml",
        system_template="<|im_start|>system\n{system_message}",
        system_message="Answer the questions.",
        roles=("<|im_start|>user", "<|im_start|>assistant"),
        sep_style=SeparatorStyle.CHATML,
        sep="<|im_end|>",
        stop_str="<|im_end|>",
    )
)

# Gemma
# reference: https://huggingface.co/google/gemma-7b-it?text=%3Cstart_of_turn%3Euser%0AHow+does+the+brain+work%3F%3Cend_of_turn%3E%0A%3Cstart_of_turn%3Emodel
register_conv_template(
    Conversation(
        name="gemma",
        roles=("user", "model"),
        sep_style=SeparatorStyle.GEMMA,
        sep="<end_of_turn>\n",
        stop_str="<end_of_turn>",
    )
)

register_conv_template(
    Conversation(
        name="yandexgpt",
        system_message="",
        roles=("user", "assistant"),
        sep_style=None,
        sep=None,
    )
)

<<<<<<< HEAD
register_conv_template(
    Conversation(
        name="reka",
        system_message="",
        roles=("user", "assistant"),
        sep_style=SeparatorStyle.DEFAULT,
        sep=None,
    )
)

=======
>>>>>>> 827aaba0

if __name__ == "__main__":
    from fastchat.conversation import get_conv_template

    print("-- Vicuna template --")
    conv = get_conv_template("vicuna_v1.1")
    conv.append_message(conv.roles[0], "Hello!")
    conv.append_message(conv.roles[1], "Hi!")
    conv.append_message(conv.roles[0], "How are you?")
    conv.append_message(conv.roles[1], None)
    print(conv.get_prompt())

    print("\n")

    print("-- Llama-2 template --")
    conv = get_conv_template("llama-2")
    conv.set_system_message("You are a helpful, respectful and honest assistant.")
    conv.append_message(conv.roles[0], "Hello!")
    conv.append_message(conv.roles[1], "Hi!")
    conv.append_message(conv.roles[0], "How are you?")
    conv.append_message(conv.roles[1], None)
    print(conv.get_prompt())

    print("\n")

    print("-- ChatGPT template --")
    conv = get_conv_template("chatgpt")
    conv.append_message(conv.roles[0], "Hello!")
    conv.append_message(conv.roles[1], "Hi!")
    conv.append_message(conv.roles[0], "How are you?")
    conv.append_message(conv.roles[1], None)
    print(conv.to_openai_api_messages())

    print("\n")

    print("-- Claude template --")
    conv = get_conv_template("claude")
    conv.append_message(conv.roles[0], "Hello!")
    conv.append_message(conv.roles[1], "Hi!")
    conv.append_message(conv.roles[0], "How are you?")
    conv.append_message(conv.roles[1], None)
    print(conv.get_prompt())<|MERGE_RESOLUTION|>--- conflicted
+++ resolved
@@ -2023,7 +2023,6 @@
     )
 )
 
-<<<<<<< HEAD
 register_conv_template(
     Conversation(
         name="reka",
@@ -2034,8 +2033,6 @@
     )
 )
 
-=======
->>>>>>> 827aaba0
 
 if __name__ == "__main__":
     from fastchat.conversation import get_conv_template
